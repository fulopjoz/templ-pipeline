[build-system]
requires = ["setuptools>=61.0", "wheel"]
build-backend = "setuptools.build_meta"

[project]
name = "templ-pipeline"
version = "1.0.0"
description = "TEMPL (Template-based Protein Ligand) pose prediction pipeline"
authors = [
    {name = "TEMPL Team", email = "author@example.com"},
]
readme = "README.md"
requires-python = ">=3.9"
license = {text = "MIT"}
classifiers = [
    "Development Status :: 3 - Alpha",
    "Intended Audience :: Science/Research",
    "License :: OSI Approved :: MIT License",
    "Programming Language :: Python :: 3.9",
    "Programming Language :: Python :: 3.10",
    "Programming Language :: Python :: 3.11",
    "Programming Language :: Python :: 3.12",
    "Topic :: Scientific/Engineering :: Bio-Informatics",
    "Topic :: Scientific/Engineering :: Chemistry",
]

# Core dependencies - essential for all installations
dependencies = [
    "numpy>=1.20.0",
    "pandas>=1.3.0", 
    "scikit-learn>=1.0.0",
    "rdkit>=2022.03.1",
    "biopython>=1.79",
    "biotite>=0.34.0",
    "spyrmsd>=0.8.0",
]

[project.optional-dependencies]
# Basic CLI enhancements (progress bars, colored output)
basic = [
    "tqdm>=4.62.0",
    "rich>=12.0.0",
    "colorama>=0.4.4",
<<<<<<< HEAD
=======
    "pebble>=4.6.0",
    "psutil>=5.8.0",
    "tabulate>=0.8.0",
>>>>>>> e3572daa
]

# Web interface (includes basic enhancements)
web = [
    "templ-pipeline[basic]",
    "streamlit>=1.45.0",
]

# Performance optimizations (system monitoring, parallel processing)
performance = [
    "psutil>=5.8.0",
    "pebble>=4.6.0",
]

# Embedding/AI features (protein language models)
embeddings = [
    "transformers>=4.10.0",
    "torch>=2.0.0",  # Auto-detects CUDA
    "sentence-transformers>=2.0.0",
]

# Full installation (all optional features)
full = [
    "templ-pipeline[basic,performance,embeddings]",
    "streamlit>=1.45.0",
]

# Development (contributors only)
dev = [
    "templ-pipeline[full]",
    "pytest>=7.0.0",
    "pytest-cov>=3.0.0",
    "pytest-asyncio>=1.0.0",
    "black>=22.0.0",
    "isort>=5.0.0",
    "flake8>=4.0.0",
    "mypy>=0.950",
]

[project.scripts]
templ = "templ_pipeline.cli.main:main"

[project.entry-points."console_scripts"]
templ = "templ_pipeline.cli.main:main"
templ-pipeline = "templ_pipeline.cli.main:main"

[project.urls]
"Homepage" = "https://github.com/username/templ_pipeline"
"Bug Reports" = "https://github.com/username/templ_pipeline/issues"
"Source" = "https://github.com/username/templ_pipeline"

[tool.setuptools.packages.find]
where = ["."]
include = ["templ_pipeline*"]
exclude = ["tests*"]

[tool.setuptools.package-data]
templ_pipeline = ["data/**/*"]

[tool.pytest.ini_options]
testpaths = ["tests"]
python_files = ["test_*.py"]
python_classes = ["Test*"]
python_functions = ["test_*"]
markers = [
    "fast: marks tests as fast running (< 10s)",
    "medium: marks tests as medium running (< 30s)", 
    "slow: marks tests as slow running (> 30s)",
    "integration: marks tests as integration tests",
    "ui: marks tests as UI/Streamlit tests",
    "performance: marks tests as performance-related",
]

[tool.deptry]
per_rule_ignores = { DEP003 = ["templ_pipeline"], DEP004 = ["matplotlib", "umap"] }<|MERGE_RESOLUTION|>--- conflicted
+++ resolved
@@ -33,6 +33,12 @@
     "biopython>=1.79",
     "biotite>=0.34.0",
     "spyrmsd>=0.8.0",
+    "tqdm>=4.62.0",
+    "rich>=12.0.0",
+    "colorama>=0.4.4",
+    "pebble>=4.6.0",
+    "psutil>=5.8.0",
+    "tabulate>=0.8.0",
 ]
 
 [project.optional-dependencies]
@@ -41,12 +47,6 @@
     "tqdm>=4.62.0",
     "rich>=12.0.0",
     "colorama>=0.4.4",
-<<<<<<< HEAD
-=======
-    "pebble>=4.6.0",
-    "psutil>=5.8.0",
-    "tabulate>=0.8.0",
->>>>>>> e3572daa
 ]
 
 # Web interface (includes basic enhancements)
