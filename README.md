--- conflicted
+++ resolved
@@ -1,21 +1,23 @@
 # TEMPL Pipeline
 
-Template-based protein–ligand pose prediction for computational drug discovery.
-
-## Overview
-
-TEMPL leverages ligand similarity and template superposition to predict protein-ligand binding poses. The method uses maximal common substructure (MCS) alignment, constrained conformer generation, and shape/pharmacophore scoring to provide fast, accurate poses for familiar chemical space.
-
-**Key Features:**
-- Template-based pose prediction using ligand similarity
-- Maximal common substructure (MCS) alignment
-- Constrained conformer generation (ETKDG v3)
-- Shape and pharmacophore scoring for pose selection
-- Built-in benchmarks (Polaris, time-split PDBbind)
-- Web interface and command-line tools
-- CPU-optimized with optional GPU acceleration
-
-## Installation
+Template-based protein–ligand pose prediction with a single command-line interface **and** a Streamlit web app.
+
+---
+
+## Why TEMPL?
+TEMPL leverages **ligand similarity** and **template superposition** instead of exhaustive docking or deep neural networks. For familiar chemical space it provides fast, accurate poses with minimal compute.
+
+* Alignment driven by maximal common substructure (MCS)
+* Constrained conformer generation (ETKDG v3)
+* Shape / pharmacophore scoring for pose selection
+* Built-in benchmarks (Polaris, time-split PDBbind)
+* CPU-only by default; GPU optional for protein embeddings
+
+---
+
+## Quick Installation
+
+**Just run one command and you're ready to go:**
 
 ```bash
 git clone https://github.com/fulopjoz/templ-pipeline
@@ -23,23 +25,49 @@
 source setup_templ_env.sh
 ```
 
-The setup script will automatically detect your hardware, install dependencies, and configure the environment.
+**That's it!** The script will:
+- Detect your hardware (CPU cores, RAM, GPU)
+- Install `uv` for fast package management
+- Create and activate the `.templ` virtual environment
+- Install optimal dependencies for your system using `uv`
+- Verify everything works
+- **Leave you ready to use `templ` immediately**
+
+> **Important:** Always use `source setup_templ_env.sh` (not manual `pip` commands) for the best experience.
+
+### Installation Options
+
+```bash
+# Default: Auto-detect and install optimally (recommended)
+source setup_templ_env.sh
+
+# Force lightweight CPU-only installation (~50MB)
+source setup_templ_env.sh --cpu-only
+
+# Force GPU installation (if auto-detection fails)
+source setup_templ_env.sh --gpu-force
+
+# Minimal server installation (no web interface)
+source setup_templ_env.sh --minimal
+```
+
+### Using TEMPL Later
+
+The installation creates a `.templ` environment. For future sessions:
+
+```bash
+# Activate the environment
+source .templ/bin/activate
+```
+
+Once activated, just use `templ` commands directly!
+
+---
 
 ## Quick Start
 
-### Command Line Interface
-
-```bash
-# Activate the environment
-source .templ/bin/activate
-
-<<<<<<< HEAD
-# Predict poses from SMILES
-templ run \
-  --protein-file examples/1a1c_protein.pdb \
-  --ligand-smiles "CN(C)C(=O)Nc1cccc(c1)C2CCN(CC2)C" \
-  --output poses.sdf
-=======
+**After installation, you're immediately ready to use TEMPL:**
+
 ```bash
 # The setup script automatically activates the environment
 # You should see (.templ) in your prompt
@@ -52,21 +80,24 @@
 
 # Using SDF file for ligand
 templ run --protein-file protein.pdb --ligand-file ligand.sdf
->>>>>>> b22bfa91
-
-# View available commands
+
+# Show all available commands  
 templ --help
-```
-
-### Web Interface
-
-```bash
+
+# Web interface
 python run_streamlit_app.py
 ```
 
-<<<<<<< HEAD
-Access the web interface at `http://localhost:8501` for drag-and-drop pose prediction.
-=======
+**For future sessions:**
+
+```bash
+# Activate the TEMPL environment
+source .templ/bin/activate
+
+# Then use templ commands as normal
+templ --help
+```
+
 ### Common CLI Commands
 | Command | Purpose |
 |---------|---------|
@@ -78,44 +109,161 @@
 Use `templ --help` for all commands or `templ --help examples` for example usage.
 
 ---
->>>>>>> b22bfa91
 
 ## Dataset Setup
 
-TEMPL requires PDBbind dataset for template search:
-
-1. Download PDBbind v2020 from the official website
-2. Extract to `templ_pipeline/data/PDBBind/` with structure:
+TEMPL ships **no PDB structures or ligands**. Download datasets manually:
+
+### PDBbind v2020
+1. Register and download from PDBbind website
+2. Place in `templ_pipeline/data/PDBBind/` with this structure:
 ```
 PDBBind/
-├── PDBbind_v2020_refined/refined-set/<PDB>/
-└── PDBbind_v2020_other_PL/v2020-other-PL/<PDB>/
-```
-
-## Core Commands
-
-| Command | Description |
-|---------|-------------|
-| `templ run` | Complete pose prediction pipeline |
-| `templ embed` | Generate protein embeddings |
-| `templ find-templates` | Search for similar templates |
-| `templ generate-poses` | Generate and rank conformers |
-| `templ benchmark` | Run validation benchmarks |
+├─ PDBbind_v2020_refined/refined-set/<PDB>/
+└─ PDBbind_v2020_other_PL/v2020-other-PL/<PDB>/
+```
+
+### Polaris benchmark
+Pre-processed data is already included under `templ_pipeline/benchmark/data/polaris/`.
+
+---
+
+## Web Interface
+
+Start the Streamlit app:
+```python
+python run_streamlit_app.py
+```
+* Drag-and-drop PDB + SMILES or SDF
+* Download best poses as SDF
+
+---
 
 ## Benchmarking
 
-Reproduce paper results or validate performance:
-
-```bash
-# Quick validation
+TEMPL includes comprehensive benchmarking capabilities for reproducing paper results and evaluating performance.
+
+### Quick Benchmarks
+
+```bash
+# Quick Polaris benchmark (reduced dataset for testing)
 templ benchmark polaris --quick
 
-# Full benchmark
-templ benchmark polaris --n-workers 8
-templ benchmark time-split --n-workers 4
-```
-
-## Requirements
+# Quick timesplit benchmark (test set only, 5 PDBs max)
+templ benchmark time-split --test-only --max-pdbs 5
+```
+
+### Full Benchmarks
+
+```bash
+# Complete Polaris benchmark with hardware optimization
+templ benchmark polaris --n-workers 8 --hardware-profile balanced
+
+# Complete timesplit benchmark (requires PDBBind dataset)
+templ benchmark time-split --n-workers 4 --max-ram 16.0
+```
+
+### Hardware Optimization
+
+```bash
+# Conservative profile (safe for shared systems)
+templ benchmark polaris --hardware-profile conservative
+
+# Aggressive profile (maximum performance)
+templ benchmark time-split --hardware-profile aggressive --enable-hyperthreading
+
+# Custom resource limits
+templ benchmark polaris --cpu-limit 8 --memory-limit 12.0
+```
+
+### Benchmark Options
+
+| Option | Description |
+|--------|-------------|
+| `--quick` | Run reduced dataset for quick validation |
+| `--hardware-profile` | `conservative`, `balanced`, `aggressive`, or `auto` |
+| `--n-workers` | Number of parallel workers |
+| `--max-ram` | Memory limit in GB (timesplit only) |
+| `--test-only` | Evaluate test set only (timesplit only) |
+| `--max-pdbs` | Limit number of PDBs for testing |
+
+Results are saved to structured workspace directories with CSV, JSON, and Markdown summaries.
+
+---
+
+## Troubleshooting
+
+### "Command not found" Error
+If you get `templ: command not found`, make sure you're in the TEMPL environment:
+
+```bash
+# Check if environment is active (should show (.templ) in prompt)
+# If not active, run:
+source .templ/bin/activate
+
+# If no environment exists, run setup:
+source setup_templ_env.sh
+```
+
+### Wrong Installation Method
+If you manually ran `pip install` instead of using the setup script:
+
+```bash
+# Wrong - using pip directly
+pip install -e ".[dev]"
+
+# Correct - use setup script  
+source setup_templ_env.sh --dev
+
+# OR manually with proper environment and uv
+source .templ/bin/activate
+uv pip install -e ".[dev]"
+```
+
+### Environment Not Activating
+Make sure to use `source` (not `./`) when running the setup:
+
+```bash
+# Correct - creates and activates environment
+source setup_templ_env.sh
+
+# Wrong - creates environment but doesn't activate it
+./setup_templ_env.sh
+```
+
+### Get Help
+```bash
+templ --help getting-started    # Setup and basic usage
+templ --help troubleshooting    # Common issues and solutions
+templ --help examples           # Copy-paste examples
+```
+
+---
+
+## Development & Testing
+
+**Recommended approach - use the setup script:**
+
+```bash
+# Development installation (creates environment + installs dev dependencies)
+source setup_templ_env.sh --dev
+
+# Run tests
+pytest -q
+```
+
+**Manual approach (only if needed):**
+
+```bash
+# Only if you need to manually add dev dependencies to existing environment
+source .templ/bin/activate              # Activate TEMPL environment first
+uv pip install -e ".[dev]"             # Add dev dependencies
+pytest -q                              # Run tests
+```
+
+---
+
+## Hardware Requirements
 
 **Minimum:**
 - Python 3.9+
@@ -124,22 +272,9 @@
 
 **Recommended:**
 - 8+ CPU cores
-- 16GB+ RAM
-- GPU with 4GB+ VRAM (optional)
-
-## Citation
-
-If you use TEMPL in your research, please cite:
-
-```bibtex
-@article{templ2024,
-  title={TEMPL: A template-based protein ligand pose prediction baseline},
-  author={J. Fülöp, M. Šícho, W. Dehaen},
-  journal={Journal Name},
-  year={2025}
-}
-```
-
-## License
-
-This project is licensed under the MIT License.
+- 16GB+ RAM  
+- GPU with 4GB+ VRAM (optional, for faster embeddings)
+
+The installer automatically detects your hardware and installs the optimal configuration!
+
+---
