"""Core modules for TEMPL Pipeline UI"""

from .session_manager import SessionManager, get_session_manager
from .cache_manager import CacheManager
from .hardware_manager import HardwareManager, get_hardware_manager
<<<<<<< HEAD
from .memory_manager import MolecularSessionManager, get_memory_manager
from .molecular_processor import CachedMolecularProcessor, get_molecular_processor
from .error_handling import ContextualErrorManager, get_error_manager

__all__ = [
    'SessionManager', 'get_session_manager',
    'CacheManager', 
    'HardwareManager', 'get_hardware_manager',
    'MolecularSessionManager', 'get_memory_manager',
    'CachedMolecularProcessor', 'get_molecular_processor',
    'ContextualErrorManager', 'get_error_manager'
] 
=======
from .error_handling import ContextualErrorManager, get_error_manager
from .memory_manager import MolecularSessionManager, get_memory_manager
from .molecular_processor import CachedMolecularProcessor, get_molecular_processor
from .secure_upload import SecureFileUploadHandler, validate_file_secure

__all__ = [
    "SessionManager",
    "get_session_manager",
    "CacheManager",
    "HardwareManager",
    "get_hardware_manager",
    "ContextualErrorManager",
    "get_error_manager",
    "MolecularSessionManager",
    "get_memory_manager",
    "CachedMolecularProcessor",
    "get_molecular_processor",
    "SecureFileUploadHandler",
    "validate_file_secure",
]
>>>>>>> 98d8f799
<|MERGE_RESOLUTION|>--- conflicted
+++ resolved
@@ -3,20 +3,6 @@
 from .session_manager import SessionManager, get_session_manager
 from .cache_manager import CacheManager
 from .hardware_manager import HardwareManager, get_hardware_manager
-<<<<<<< HEAD
-from .memory_manager import MolecularSessionManager, get_memory_manager
-from .molecular_processor import CachedMolecularProcessor, get_molecular_processor
-from .error_handling import ContextualErrorManager, get_error_manager
-
-__all__ = [
-    'SessionManager', 'get_session_manager',
-    'CacheManager', 
-    'HardwareManager', 'get_hardware_manager',
-    'MolecularSessionManager', 'get_memory_manager',
-    'CachedMolecularProcessor', 'get_molecular_processor',
-    'ContextualErrorManager', 'get_error_manager'
-] 
-=======
 from .error_handling import ContextualErrorManager, get_error_manager
 from .memory_manager import MolecularSessionManager, get_memory_manager
 from .molecular_processor import CachedMolecularProcessor, get_molecular_processor
@@ -36,5 +22,4 @@
     "get_molecular_processor",
     "SecureFileUploadHandler",
     "validate_file_secure",
-]
->>>>>>> 98d8f799
+]