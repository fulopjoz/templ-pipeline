"""
<<<<<<< HEAD
TEMPL Pipeline Web Application - Production Version 2.0

Professional molecular pose prediction interface with modern UI/UX design.
Enhanced with advanced error handling and configuration management.
"""

import streamlit as st
import time
import logging
import sys
import multiprocessing
from pathlib import Path
from typing import Optional, Dict, Any, Tuple, List, Union

# PHASE 1: IMMEDIATE PAGE CONFIG
st.set_page_config(
    page_title="TEMPL Pipeline",
    page_icon="T",
    layout="wide",
    initial_sidebar_state="collapsed"
)

# IMMEDIATE CSS TEXT HIDING - Applied before anything else renders
st.markdown("""
<style>
/* EMERGENCY: Hide any accidentally displayed CSS text immediately */
body *:not(style):not(script) {
    font-family: -apple-system, BlinkMacSystemFont, "Segoe UI", "Helvetica Neue", Arial, sans-serif !important;
}

/* Hide CSS-like text patterns and accidental displays */
.css-text-visible,
.css-text-display,
.accidentally-visible-css,
.css-visible-text {
    display: none !important;
    visibility: hidden !important;
    opacity: 0 !important;
}

/* Prevent CSS text from showing during load */
.stApp > div:first-child {
    display: block !important;
}

/* Override any accidentally visible text with CSS-like patterns */
*[style*="display: block"]:empty,
*[style*="visibility: visible"]:empty {
    display: none !important;
}
</style>
<script>
// Immediate JavaScript to hide CSS-like text content
(function() {
    const hidePattern = /\/\*[\s\S]*?\*\/|\.css-|@media|display:\s*block|visibility:\s*visible/;
    
    function hideCSSLikeText() {
        document.querySelectorAll('*').forEach(el => {
            if (el.textContent && hidePattern.test(el.textContent) && 
                !el.matches('style, script, .stApp, [class*="st"]')) {
                el.style.display = 'none';
                el.style.visibility = 'hidden';
            }
        });
    }
    
    // Run immediately
    hideCSSLikeText();
    
    // Run on DOM ready
    if (document.readyState === 'loading') {
        document.addEventListener('DOMContentLoaded', hideCSSLikeText);
    }
})();
</script>
""", unsafe_allow_html=True)

# PHASE 2: IMMEDIATE LAYOUT FIXES  
# First, add emergency CSS/JS to hide any accidentally displayed CSS text
st.markdown("""
<style>
/* Emergency CSS text hiding */
body {
    font-family: -apple-system, BlinkMacSystemFont, "Segoe UI", sans-serif;
}
/* Hide CSS-like text that might appear */
.css-text-visible {
    display: none !important;
    visibility: hidden !important;
}
</style>
<script>
// Hide any text content that looks like CSS
(function() {
    function hideCSSText() {
        const allElements = document.querySelectorAll('*');
        allElements.forEach(element => {
            if (element.textContent && 
                (element.textContent.includes('/* Streamlit app container') ||
                 element.textContent.includes('/* Main section containers') ||
                 element.textContent.includes('/* Block containers'))) {
                element.style.display = 'none';
                element.style.visibility = 'hidden';
            }
        });
    }
    
    // Run immediately and on DOM changes
    hideCSSText();
    
    // Also run after a short delay in case content loads later
    setTimeout(hideCSSText, 100);
    setTimeout(hideCSSText, 500);
    
    // Set up observer for dynamic content
    if (typeof MutationObserver !== 'undefined') {
        const observer = new MutationObserver(hideCSSText);
        observer.observe(document.body, { childList: true, subtree: true });
    }
})();
</script>
""", unsafe_allow_html=True)

from templ_pipeline.ui.styles.early_layout import apply_layout_fixes
apply_layout_fixes()

# PHASE 3: Essential imports after layout fixes
project_root = Path(__file__).parent.parent.parent
sys.path.insert(0, str(project_root))

# Configure logging
logging.basicConfig(level=logging.INFO)
logger = logging.getLogger(__name__)

# PHASE 4: QA-Enhanced imports with advanced error handling and configuration
try:
    from templ_pipeline.ui.config.settings import get_config
    from templ_pipeline.ui.core.error_handling import get_error_manager
    app_config = get_config()
    error_manager = get_error_manager()
    logger.info("Advanced configuration and error handling loaded successfully")
except ImportError as e:
    logger.warning(f"Advanced QA modules not available: {e}")
    # Fallback configuration
    class FallbackConfig:
        def __init__(self):
            self.resource_limits = {"max_file_size_mb": 5, "max_templates": 100}
            self.ui_settings = {"default_pose_alignment": "aligned"}
            self.scientific = {"quality_thresholds": {"excellent": 0.8, "good": 0.6, "moderate": 0.4}}
        def get_setting(self, category: str, key: str, default: Any = None) -> Any:
            return getattr(self, category, {}).get(key, default)
    
    app_config = FallbackConfig()
    error_manager = None

# Import pipeline functionality
from templ_pipeline.ui.services.pipeline_service import run_pipeline
from templ_pipeline.ui.utils.molecular_utils import (
    validate_smiles_input, 
    validate_sdf_input,
    load_templates_from_uploaded_sdf,
    save_uploaded_file,
    create_best_poses_sdf,
    create_all_conformers_sdf,
    display_molecule,
    get_rdkit_modules
)

# Enhanced CSS for modern UI
st.markdown("""
<style>
/* Hide any accidentally displayed CSS text */
.css-visible-text {
    display: none !important;
    visibility: hidden !important;
}

/* Modern UI Enhancements */
.main-header {
    text-align: center;
    padding: 2rem 0;
    background: linear-gradient(135deg, rgba(99, 102, 241, 0.1), rgba(168, 85, 247, 0.1));
    border-radius: 1rem;
    margin-bottom: 2rem;
    border: 1px solid rgba(99, 102, 241, 0.2);
}

.feature-card {
    background: rgba(255, 255, 255, 0.05);
    border-radius: 0.75rem;
    padding: 1.5rem;
    border: 1px solid rgba(255, 255, 255, 0.1);
    backdrop-filter: blur(10px);
    margin-bottom: 1rem;
}

.input-section {
    background: rgba(255, 255, 255, 0.03);
    border-radius: 1rem;
    padding: 2rem;
    border: 1px solid rgba(255, 255, 255, 0.08);
    margin-bottom: 2rem;
}

.status-indicator {
    display: inline-flex;
    align-items: center;
    gap: 0.5rem;
    padding: 0.5rem 1rem;
    border-radius: 2rem;
    font-size: 0.9rem;
    font-weight: 500;
}

.status-success {
    background: rgba(34, 197, 94, 0.1);
    color: rgb(34, 197, 94);
    border: 1px solid rgba(34, 197, 94, 0.2);
}

.status-error {
    background: rgba(239, 68, 68, 0.1);
    color: rgb(239, 68, 68);
    border: 1px solid rgba(239, 68, 68, 0.2);
}

.status-warning {
    background: rgba(245, 158, 11, 0.1);
    color: rgb(245, 158, 11);
    border: 1px solid rgba(245, 158, 11, 0.2);
}

.progress-container {
    background: rgba(255, 255, 255, 0.05);
    border-radius: 0.75rem;
    padding: 1.5rem;
    margin: 1rem 0;
    border: 1px solid rgba(255, 255, 255, 0.1);
}

.metric-container {
    background: rgba(255, 255, 255, 0.03);
    border-radius: 0.5rem;
    padding: 1rem;
    text-align: center;
    border: 1px solid rgba(255, 255, 255, 0.08);
}

/* Responsive improvements */
@media (max-width: 768px) {
    .main-header {
        padding: 1rem 0;
    }
    
    .input-section {
        padding: 1rem;
    }
    
    .feature-card {
        padding: 1rem;
    }
}
</style>
""", unsafe_allow_html=True)

# Initialize enhanced session state with QA improvements
def initialize_session_state() -> None:
    """Initialize session state with enhanced tracking and error context"""
    try:
        # Register session context for error tracking
        if error_manager:
            session_context = {
                'session_id': id(st.session_state),
                'app_version': getattr(app_config, 'app_version', '2.0.0'),
                'initialization_time': time.time()
            }
            error_manager.register_context('session_init', session_context)
        
        # Configuration-driven defaults
        max_file_size = app_config.get_setting('resource_limits', 'max_file_size_mb', 5)
        default_templates = app_config.get_setting('resource_limits', 'default_templates', 100)
        show_advanced = app_config.get_setting('ui_settings', 'show_advanced_options', False)
        
        default_state = {
            'app_initialized': True,
            'query_mol': None,
            'input_smiles': None,
            'protein_pdb_id': None,
            'protein_file_path': None,
            'custom_templates': None,
            'poses': {},
            'processing_stage': None,
            'show_advanced': show_advanced,
            'last_validation': None,
            'processing_start_time': None,
            'max_file_size_mb': max_file_size,
            'max_templates': default_templates,
            'error_count': 0,
            'session_context': {}
        }
        
        for key, default_value in default_state.items():
            if key not in st.session_state:
                st.session_state[key] = default_value
        
        logger.debug("Session state initialized successfully")
        
    except Exception as e:
        logger.error(f"Session state initialization failed: {e}")
        if error_manager:
            error_manager.handle_error(
                'CONFIGURATION_ERROR',
                e,
                'session state initialization',
                show_recovery=False
            )

initialize_session_state()

# Enhanced helper functions with error handling
def show_status_indicator(status_type: str, message: str, error_id: Optional[str] = None) -> None:
    """Display modern status indicator with accessibility features and error handling
    
    Args:
        status_type: Type of status (success, error, warning, info)
        message: Message to display
        error_id: Optional error ID for tracking
    """
    try:
        # Input validation with detailed logging
        if not isinstance(status_type, str):
            logger.error(f"Invalid status_type: {type(status_type)} - {status_type}")
            status_type = "info"
        
        if not isinstance(message, str):
            logger.error(f"Invalid message: {type(message)} - {message}")
            message = "Status message display error"
        
        # Sanitize inputs
        status_type = status_type.lower().strip()
        valid_types = {"success", "error", "warning", "info"}
        if status_type not in valid_types:
            logger.warning(f"Unknown status type: {status_type}, defaulting to 'info'")
            status_type = "info"
        
        status_class = f"status-{status_type}"
        icon_map = {
            "success": "✅", 
            "error": "❌", 
            "warning": "⚠️", 
            "info": "ℹ️"
        }
        icon = icon_map[status_type]
        
        # Enhanced accessibility attributes
        aria_label = f"{status_type.title()} message: {message}"
        role = "status" if status_type == "info" else "alert"
        
        # Include error ID if provided
        display_message = message
        if error_id and status_type == "error":
            display_message = f"{message} (Ref: {error_id})"
        
        st.markdown(f"""
        <div class="status-indicator {status_class}" 
             role="{role}" 
             aria-label="{aria_label}"
             tabindex="0">
            <span aria-hidden="true">{icon}</span>
            <span>{display_message}</span>
        </div>
        """, unsafe_allow_html=True)
        
    except Exception as e:
        logger.error(f"Status indicator display failed: {e}")
        # Fallback to simple Streamlit error
        if status_type == "error":
            st.error(message)
        elif status_type == "warning":
            st.warning(message)
        elif status_type == "success":
            st.success(message)
        else:
            st.info(message)

def show_processing_progress(stage: str, progress: float, estimated_time: Optional[str] = None) -> None:
    """Display enhanced progress indicator with error handling
    
    Args:
        stage: Current processing stage description
        progress: Progress value between 0.0 and 1.0
        estimated_time: Optional estimated time remaining
    """
    try:
        # Input validation
        if not isinstance(stage, str):
            logger.error(f"Invalid stage type: {type(stage)}")
            stage = "Processing..."
        
        if not isinstance(progress, (int, float)) or not 0 <= progress <= 1:
            logger.error(f"Invalid progress value: {progress}")
            progress = 0.0
        
        # Register processing context for error tracking
        if error_manager:
            processing_context = {
                'stage': stage,
                'progress': progress,
                'estimated_time': estimated_time,
                'start_time': st.session_state.get('processing_start_time'),
                'timestamp': time.time()
            }
            error_manager.register_context('processing_progress', processing_context)
        
        st.markdown('<div class="progress-container">', unsafe_allow_html=True)
        
        col1, col2 = st.columns([3, 1])
        
        with col1:
            st.markdown(f"**{stage}**")
            progress_bar = st.progress(progress)
            
            if estimated_time:
                st.caption(f"Estimated time remaining: {estimated_time}")
        
        with col2:
            if st.button("Cancel", type="secondary", key="cancel_processing"):
                # Register cancellation event
                if error_manager:
                    cancel_context = {
                        'cancelled_stage': stage,
                        'cancelled_progress': progress,
                        'cancellation_time': time.time()
                    }
                    error_manager.register_context('processing_cancelled', cancel_context)
                
                st.session_state.processing_stage = None
                st.rerun()
        
        st.markdown('</div>', unsafe_allow_html=True)
        
    except Exception as e:
        logger.error(f"Progress display failed: {e}")
        if error_manager:
            error_manager.handle_error(
                'CRITICAL',
                e,
                'progress display',
                show_recovery=False
            )
        # Fallback progress display
        st.progress(progress if isinstance(progress, (int, float)) and 0 <= progress <= 1 else 0.0)

def validate_inputs() -> Tuple[bool, str]:
    """Enhanced input validation with helpful messages and error tracking
    
    Returns:
        Tuple of (is_valid, message)
    """
    try:
        # Get configuration-driven limits
        min_atoms = app_config.get_setting('resource_limits', 'min_molecule_atoms', 3)
        max_atoms = app_config.get_setting('resource_limits', 'max_molecule_atoms', 200)
        
        # Collect validation context
        validation_context = {
            'timestamp': time.time(),
            'session_id': id(st.session_state),
            'validation_attempt': st.session_state.get('error_count', 0) + 1
        }
        
        molecule_input = st.session_state.get('input_smiles')
        protein_input = st.session_state.get('protein_pdb_id') or st.session_state.get('protein_file_path')
        custom_templates = st.session_state.get('custom_templates')
        
        # Add inputs to validation context
        validation_context.update({
            'has_molecule': bool(molecule_input),
            'has_protein': bool(protein_input),
            'has_custom_templates': bool(custom_templates),
            'molecule_length': len(molecule_input) if molecule_input else 0
        })
        
        # Register validation context
        if error_manager:
            error_manager.register_context('input_validation', validation_context)
        
        # Validate molecule input
        if not molecule_input:
            error_msg = "Please provide a molecule (SMILES string or upload SDF/MOL file)"
            if error_manager:
                error_manager.handle_error(
                    'VALIDATION_ERROR',
                    ValueError("Missing molecule input"),
                    'input validation',
                    error_subtype='empty_input',
                    show_recovery=True
                )
            return False, error_msg
        
        # Validate molecule complexity (basic check)
        if len(molecule_input) < 2:
            error_msg = f"Molecule too simple. Minimum {min_atoms} atoms required."
            if error_manager:
                error_manager.handle_error(
                    'VALIDATION_ERROR',
                    ValueError("Molecule too small"),
                    'input validation',
                    user_message=error_msg,
                    error_subtype='molecule_too_small',
                    show_recovery=True
                )
            return False, error_msg
        
        if len(molecule_input) > 500:  # SMILES length check as proxy
            error_msg = f"Molecule too complex. Maximum ~{max_atoms} atoms supported."
            if error_manager:
                error_manager.handle_error(
                    'VALIDATION_ERROR',
                    ValueError("Molecule too large"),
                    'input validation',
                    user_message=error_msg,
                    error_subtype='molecule_too_large',
                    show_recovery=True
                )
            return False, error_msg
        
        # Validate protein/template input
        if not (protein_input or custom_templates):
            error_msg = "Please provide a protein target (PDB ID, upload PDB file, or custom templates)"
            if error_manager:
                error_manager.handle_error(
                    'VALIDATION_ERROR',
                    ValueError("Missing protein target"),
                    'input validation',
                    user_message=error_msg,
                    error_subtype='empty_input',
                    show_recovery=True
                )
            return False, error_msg
        
        # Validate PDB ID format if provided
        if protein_input and isinstance(protein_input, str) and len(protein_input) == 4:
            if not protein_input.isalnum():
                error_msg = "PDB ID must contain only letters and numbers (e.g., '1abc')"
                if error_manager:
                    error_manager.handle_error(
                        'VALIDATION_ERROR',
                        ValueError("Invalid PDB ID format"),
                        'input validation',
                        user_message=error_msg,
                        error_subtype='invalid_pdb_id',
                        show_recovery=True
                    )
                return False, error_msg
        
        logger.info("Input validation successful")
        return True, "All inputs valid"
        
    except Exception as e:
        logger.error(f"Validation function failed: {e}")
        if error_manager:
            error_manager.handle_error(
                'CRITICAL',
                e,
                'input validation system',
                show_recovery=False
            )
        # Fallback validation
        return False, "Validation system error - please try again"

# MAIN APPLICATION LAYOUT

# Professional Header
st.markdown("""
<div class="main-header">
    <h1>TEMPL Pipeline</h1>
    <h3>Template-based Protein-Ligand Pose Prediction</h3>
    <p>Predict 3D binding poses for small molecules using advanced template-guided methods</p>
</div>
""", unsafe_allow_html=True)

# Feature Overview (Compact)
with st.expander("About TEMPL Pipeline ❓", expanded=False):
    col1, col2, col3 = st.columns(3)
    
    with col1:
        st.markdown("""
        **Core Features**
        - 3D pose prediction
        - Template-guided generation
        - Comprehensive scoring
        - Multiple conformers
        """)
    
    with col2:
        st.markdown("""
        **How It Works**
        1. Analyze your molecule
        2. Find similar templates
        3. Generate conformers
        4. Score and rank poses
        """)
    
    with col3:
        st.markdown("""
        **Output**
        - Ranked pose predictions
        - Quality assessments
        - Downloadable SDF files
        - Detailed scoring metrics
        """)

# Enhanced Input Section
st.markdown('<div class="input-section">', unsafe_allow_html=True)
st.markdown("## Input Configuration")

# Input validation status
is_valid, validation_message = validate_inputs()
if st.session_state.get('last_validation') != validation_message:
    st.session_state.last_validation = validation_message

col1, col2 = st.columns(2, gap="large")

with col1:
    st.markdown("### Query Molecule")
    
    input_method = st.radio(
        "Choose input method:",
        ["SMILES", "Upload File"],
        horizontal=True,
        key="mol_input_method",
        help="SMILES: Text representation of molecular structure. File: Upload SDF or MOL format"
    )
    
    if input_method == "SMILES":
        smiles = st.text_input(
            "SMILES String",
            placeholder="e.g., COc1ccc(C(C)=O)c(O)c1 (aspirin-like compound)",
            key="smiles_input",
            help="Enter a valid SMILES representation. Need help? Try pubchem.ncbi.nlm.nih.gov"
        )
        
        if smiles:
            valid, msg, mol_data = validate_smiles_input(smiles)
            if valid:
                if mol_data is not None:
                    Chem, AllChem, Draw = get_rdkit_modules()
                    mol = Chem.Mol(mol_data)
                else:
                    mol = None
                
                st.session_state.query_mol = mol
                st.session_state.input_smiles = smiles
                
                show_status_indicator("success", msg)
                
                # Enhanced molecule preview
                if mol:
                    with st.container():
                        st.markdown("**Molecule Preview:**")
                        display_molecule(mol, width=280, height=200)
            else:
                show_status_indicator("error", msg)
                with st.expander("💡 Need help with SMILES?"):
                    st.markdown("""
                    **Common SMILES examples:**
                    - Water: `O`
                    - Ethanol: `CCO`
                    - Benzene: `c1ccccc1`
                    - Aspirin: `CC(=O)OC1=CC=CC=C1C(=O)O`
                    
                    **Resources:**
                    - [PubChem](https://pubchem.ncbi.nlm.nih.gov) - Search compounds
                    - [SMILES Tutorial](https://www.daylight.com/dayhtml/doc/theory/theory.smiles.html)
                    """)
    else:
        uploaded_file = st.file_uploader(
            "Upload Molecule File",
            type=["sdf", "mol"],
            key="mol_file_upload",
            help="Supported formats: SDF, MOL (max 5MB)"
        )
        
        if uploaded_file is not None:
            try:
                # Use configuration-driven file size limit
                max_size_mb = st.session_state.get('max_file_size_mb', 5)
                max_size_bytes = max_size_mb * 1024 * 1024
                
                # Register file upload context
                if error_manager:
                    upload_context = {
                        'filename': uploaded_file.name,
                        'file_size': uploaded_file.size,
                        'file_type': uploaded_file.type,
                        'max_allowed_size': max_size_bytes,
                        'upload_timestamp': time.time()
                    }
                    error_manager.register_context('file_upload', upload_context)
                
                if uploaded_file.size > max_size_bytes:
                    error_msg = f"File too large (max {max_size_mb}MB). File size: {uploaded_file.size / (1024*1024):.1f}MB"
                    if error_manager:
                        error_id = error_manager.handle_error(
                            'FILE_UPLOAD',
                            ValueError(f"File size {uploaded_file.size} exceeds limit {max_size_bytes}"),
                            'file upload validation',
                            user_message=error_msg,
                            error_subtype='size_exceeded'
                        )
                        show_status_indicator("error", error_msg, error_id)
                    else:
                        show_status_indicator("error", error_msg)
                else:
                    # Attempt file validation with enhanced error handling
                    try:
                        valid, msg, mol = validate_sdf_input(uploaded_file)
                        if valid:
                            st.session_state.query_mol = mol
                            Chem, AllChem, Draw = get_rdkit_modules()
                            st.session_state.input_smiles = Chem.MolToSmiles(mol)
                            
                            show_status_indicator("success", msg)
                            
                            # Show molecule preview with error handling
                            if mol:
                                try:
                                    with st.container():
                                        st.markdown("**Uploaded Molecule:**")
                                        display_molecule(mol, width=280, height=200)
                                except Exception as display_error:
                                    logger.warning(f"Molecule display failed: {display_error}")
                                    st.info("Molecule uploaded successfully (preview unavailable)")
                        else:
                            # Enhanced error handling for validation failures
                            if error_manager:
                                error_id = error_manager.handle_error(
                                    'MOLECULAR_PROCESSING',
                                    ValueError(f"Molecule validation failed: {msg}"),
                                    'molecule file validation',
                                    user_message=msg,
                                    error_subtype='processing_failed',
                                    additional_context={'filename': uploaded_file.name}
                                )
                                show_status_indicator("error", msg, error_id)
                            else:
                                show_status_indicator("error", msg)
                    
                    except Exception as validation_error:
                        logger.error(f"File validation failed: {validation_error}")
                        if error_manager:
                            error_id = error_manager.handle_error(
                                'FILE_UPLOAD',
                                validation_error,
                                'file validation process',
                                error_subtype='processing_failed'
                            )
                            show_status_indicator("error", "File processing failed", error_id)
                        else:
                            show_status_indicator("error", "File processing failed")
                            
            except Exception as upload_error:
                logger.error(f"File upload handling failed: {upload_error}")
                if error_manager:
                    error_id = error_manager.handle_error(
                        'CRITICAL',
                        upload_error,
                        'file upload system'
                    )
                    show_status_indicator("error", "File upload system error", error_id)
                else:
                    show_status_indicator("error", "File upload system error")

with col2:
    st.markdown("### Target Protein")
    
    protein_method = st.radio(
        "Choose input method:",
        ["PDB ID", "Upload File", "Custom Templates"],
        horizontal=True,
        key="prot_input_method",
        help="PDB ID: 4-character code from Protein Data Bank. File: Upload PDB structure. Templates: Use custom template molecules"
    )
    
    if protein_method == "PDB ID":
        pdb_id = st.text_input(
            "PDB ID",
            placeholder="e.g., 1iky, 2xyz, 3abc",
            key="pdb_id_input",
            help="Enter a 4-character PDB identifier. Browse structures at rcsb.org"
        )
        
        if pdb_id:
            if len(pdb_id) == 4 and pdb_id.isalnum():
                st.session_state.protein_pdb_id = pdb_id.lower()
                st.session_state.protein_file_path = None
                st.session_state.custom_templates = None
                
                show_status_indicator("success", f"PDB ID: {pdb_id.upper()}")
                
                # Show PDB info
                with st.container():
                    st.markdown(f"**Target Structure:** [View at RCSB](https://www.rcsb.org/structure/{pdb_id.upper()})")
            else:
                show_status_indicator("error", "PDB ID must be exactly 4 alphanumeric characters")
                with st.expander("💡 Need help finding PDB IDs?"):
                    st.markdown("""
                    **Popular examples:**
                    - `1iky` - HIV protease
                    - `2xyz` - Various enzymes
                    - `3abc` - Different proteins
                    
                    **Find structures at:**
                    - [RCSB Protein Data Bank](https://www.rcsb.org)
                    - Search by protein name or function
                    """)
                    
    elif protein_method == "Upload File":
        pdb_file = st.file_uploader(
            "Upload PDB File",
            type=["pdb"],
            key="pdb_file_upload",
            help="Upload a protein structure file in PDB format (max 5MB)"
        )
        
        if pdb_file is not None:
            if pdb_file.size > 5 * 1024 * 1024:
                show_status_indicator("error", "File too large (max 5MB)")
            else:
                file_path = save_uploaded_file(pdb_file)
                st.session_state.protein_file_path = file_path
                st.session_state.protein_pdb_id = None
                st.session_state.custom_templates = None
                
                show_status_indicator("success", f"PDB file uploaded: {pdb_file.name}")
            
    else:  # Custom Templates
        st.markdown("**Advanced: Custom Template Molecules**")
        st.caption("Upload SDF containing template molecules for MCS-based pose generation")
        
        template_file = st.file_uploader(
            "Upload Template SDF",
            type=["sdf"],
            key="template_file_upload",
            help="SDF file with multiple template molecules (max 10MB)"
        )
        
        if template_file is not None:
            if template_file.size > 10 * 1024 * 1024:
                show_status_indicator("error", "File too large (max 10MB)")
            else:
                templates = load_templates_from_uploaded_sdf(template_file)
                if templates:
                    st.session_state.custom_templates = templates
                    st.session_state.protein_pdb_id = None
                    st.session_state.protein_file_path = None
                    
                    show_status_indicator("success", f"Loaded {len(templates)} template molecules")
                else:
                    show_status_indicator("error", "No valid molecules found in SDF")

st.markdown('</div>', unsafe_allow_html=True)

# Advanced Settings (Enhanced with Configuration)
with st.expander("Advanced Settings", expanded=st.session_state.get('show_advanced', False)):
    col1, col2 = st.columns(2)
    
    with col1:
        # Use configuration-driven default for pose alignment
        default_alignment = app_config.get_setting('ui_settings', 'default_pose_alignment', 'aligned')
        alignment_index = 0 if default_alignment == 'aligned' else 1
        
        use_aligned_poses = st.radio(
            "Pose Alignment Mode:",
            ["Aligned Poses", "Original Geometry"],
            index=alignment_index,
            help="Aligned: Poses positioned relative to templates (recommended). Original: Preserves conformer shape.",
            key="pose_alignment_mode"
        ) == "Aligned Poses"
        
        num_conformers = st.slider(
            "Number of Conformers:",
            min_value=50,
            max_value=500,
            value=200,
            step=50,
            help="More conformers = better coverage but longer processing time"
        )
    
    with col2:
        # Use configuration-driven default for max templates
        default_max_templates = st.session_state.get('max_templates', 100)
        config_max_templates = app_config.get_setting('resource_limits', 'max_templates', 500)
        
        max_templates = st.slider(
            "Maximum Templates:",
            min_value=10,
            max_value=min(200, config_max_templates),
            value=default_max_templates,
            step=10,
            help=f"Number of template structures to consider (system limit: {config_max_templates})"
        )
        
        # QA: Show system status if error manager is available
        if error_manager and st.checkbox("Show System Status", help="Display error tracking and system health information"):
            with st.expander("System Status", expanded=True):
                error_stats = error_manager.get_error_stats()
                
                status_col1, status_col2 = st.columns(2)
                with status_col1:
                    st.metric("Session Errors", st.session_state.get('error_count', 0))
                    st.metric("Total Errors", error_stats.get('total_errors', 0))
                
                with status_col2:
                    if error_stats.get('most_common_category'):
                        st.metric("Most Common", error_stats['most_common_category'])
                    recent_count = error_stats.get('recent_errors_count', 0)
                    st.metric("Recent Errors (1h)", recent_count)
                
                # Show recent errors if any
                if error_stats.get('total_errors', 0) > 0:
                    recent_errors = error_manager.get_recent_errors(3)
                    if recent_errors:
                        st.markdown("**Recent Issues:**")
                        for error in recent_errors[-3:]:
                            st.caption(f"• {error['category']}: {error['user_message'][:50]}...")
        
        # Configuration validation status
        if hasattr(app_config, 'validate_configuration'):
            config_status = app_config.validate_configuration()
            if config_status.get('warnings'):
                with st.expander("Configuration Warnings", expanded=False):
                    for warning in config_status['warnings']:
                        st.warning(warning)

# Processing Section
if is_valid:
    st.markdown("## Run Prediction")
    
    # Show input summary
    with st.container():
        st.markdown("### Input Summary")
        summary_col1, summary_col2 = st.columns(2)
        
        with summary_col1:
            st.markdown("**Molecule:**")
            if st.session_state.get('input_smiles'):
                st.code(st.session_state.input_smiles[:50] + "..." if len(st.session_state.input_smiles) > 50 else st.session_state.input_smiles)
        
        with summary_col2:
            st.markdown("**Protein:**")
            if st.session_state.get('protein_pdb_id'):
                st.code(f"PDB ID: {st.session_state.protein_pdb_id.upper()}")
            elif st.session_state.get('protein_file_path'):
                st.code("Uploaded PDB file")
            elif st.session_state.get('custom_templates'):
                st.code(f"{len(st.session_state.custom_templates)} custom templates")
    
    st.divider()
    
    # Enhanced prediction button
    prediction_col1, prediction_col2, prediction_col3 = st.columns([1, 2, 1])
    
    with prediction_col2:
        if st.button(
            "PREDICT POSES",
            type="primary",
            use_container_width=True,
            disabled=st.session_state.get('processing_stage') is not None
        ):
            st.session_state.processing_stage = "initializing"
            st.session_state.processing_start_time = time.time()
            st.rerun()

# Processing Status Display
if st.session_state.get('processing_stage'):
    st.markdown("## Processing Your Request")
    
    processing_stages = {
        "initializing": ("Initializing pipeline...", 0.1),
        "loading": ("Loading protein structure...", 0.2),
        "templates": ("Finding template molecules...", 0.4),
        "conformers": ("Generating molecular conformers...", 0.6),
        "scoring": ("Scoring and ranking poses...", 0.8),
        "finalizing": ("Finalizing results...", 0.9),
        "complete": ("Processing complete!", 1.0)
    }
    
    stage = st.session_state.processing_stage
    if stage in processing_stages:
        stage_text, progress = processing_stages[stage]
        
        # Calculate estimated time
        if st.session_state.processing_start_time:
            elapsed = time.time() - st.session_state.processing_start_time
            if progress > 0.1:
                estimated_total = elapsed / progress
                remaining = max(0, estimated_total - elapsed)
                est_time = f"{remaining:.0f} seconds" if remaining > 0 else "Almost done"
            else:
                est_time = "Calculating..."
        else:
            est_time = None
        
        show_processing_progress(stage_text, progress, est_time)
        
        # Simulate processing (in real app, this would be actual pipeline execution)
        if stage != "complete":
            time.sleep(1)
            next_stages = list(processing_stages.keys())
            current_idx = next_stages.index(stage)
            if current_idx < len(next_stages) - 1:
                st.session_state.processing_stage = next_stages[current_idx + 1]
            st.rerun()
        else:
            # Execute actual pipeline with enhanced error handling
            try:
                logger.info("Running TEMPL pipeline...")
                
                # Register pipeline execution context
                if error_manager:
                    pipeline_context = {
                        'smiles': st.session_state.input_smiles,
                        'protein_source': 'pdb_id' if st.session_state.get('protein_pdb_id') else 'uploaded_file' if st.session_state.get('protein_file_path') else 'custom_templates',
                        'protein_identifier': st.session_state.get('protein_pdb_id') or 'uploaded_file',
                        'use_aligned_poses': use_aligned_poses,
                        'max_templates': max_templates,
                        'execution_start': time.time(),
                        'session_id': id(st.session_state)
                    }
                    error_manager.register_context('pipeline_execution', pipeline_context)
                
                poses = run_pipeline(
                    st.session_state.input_smiles,
                    st.session_state.get('protein_pdb_id') or st.session_state.get('protein_file_path'),
                    st.session_state.get('custom_templates'),
                    use_aligned_poses=use_aligned_poses,
                    max_templates=max_templates,
                    similarity_threshold=None
                )
                
                if poses:
                    st.session_state.poses = poses
                    st.session_state.processing_stage = None
                    
                    # Log successful completion
                    execution_time = time.time() - st.session_state.get('processing_start_time', time.time())
                    logger.info(f"Pipeline execution successful in {execution_time:.2f} seconds")
                    
                    # Register success context
                    if error_manager:
                        success_context = {
                            'execution_time': execution_time,
                            'poses_generated': len(poses),
                            'completion_timestamp': time.time()
                        }
                        error_manager.register_context('pipeline_success', success_context)
                    
                    st.success("Pose prediction completed successfully!")
                    st.rerun()
                else:
                    st.session_state.processing_stage = None
                    
                    # Handle case where pipeline returns empty results
                    error_msg = "No poses could be generated. This might indicate incompatible molecule-protein combination or insufficient templates."
                    
                    if error_manager:
                        error_id = error_manager.handle_error(
                            'PIPELINE_ERROR',
                            ValueError("Pipeline returned no poses"),
                            'pose generation',
                            user_message=error_msg,
                            error_subtype='no_poses_generated',
                            additional_context={
                                'molecule': st.session_state.input_smiles[:50] + "..." if len(st.session_state.input_smiles) > 50 else st.session_state.input_smiles,
                                'protein': st.session_state.get('protein_pdb_id', 'unknown')
                            }
                        )
                        show_status_indicator("error", error_msg, error_id)
                    else:
                        st.error(f"{error_msg}")
                    
            except ImportError as import_error:
                st.session_state.processing_stage = None
                logger.error(f"Pipeline import error: {import_error}")
                
                if error_manager:
                    error_id = error_manager.handle_error(
                        'CONFIGURATION_ERROR',
                        import_error,
                        'pipeline module import',
                        error_subtype='missing_dependencies'
                    )
                    show_status_indicator("error", "Pipeline dependencies not available", error_id)
                else:
                    st.error("Pipeline dependencies not available. Please check installation.")
                    
            except MemoryError as memory_error:
                st.session_state.processing_stage = None
                logger.error(f"Pipeline memory error: {memory_error}")
                
                if error_manager:
                    error_id = error_manager.handle_error(
                        'MEMORY_ERROR',
                        memory_error,
                        'pipeline execution',
                        user_message="Not enough memory to complete processing. Try a smaller molecule or restart the application."
                    )
                    show_status_indicator("error", "Memory limit exceeded", error_id)
                else:
                    st.error("Memory limit exceeded. Try a smaller molecule.")
                    
            except Exception as e:
                st.session_state.processing_stage = None
                logger.error(f"Pipeline execution failed: {e}")
                
                # Increment error count for tracking
                st.session_state.error_count = st.session_state.get('error_count', 0) + 1
                
                if error_manager:
                    error_id = error_manager.handle_error(
                        'PIPELINE_ERROR',
                        e,
                        'pipeline execution',
                        additional_context={
                            'error_count': st.session_state.error_count,
                            'molecule': st.session_state.input_smiles[:100] if st.session_state.input_smiles else 'none',
                            'protein': st.session_state.get('protein_pdb_id', 'unknown')
                        }
                    )
                    show_status_indicator("error", "Pipeline execution failed", error_id)
                else:
                    st.error(f"Pipeline error: {str(e)}")

else:
    if not is_valid:
        st.info(f"{validation_message}")

# Enhanced Results Section
if st.session_state.get('poses'):
    st.markdown("## Prediction Results")
    
    poses = st.session_state.poses
    
    # Find best pose by combo score
    best_method, (best_mol, best_scores) = max(poses.items(), 
                                             key=lambda x: x[1][1].get('combo_score', x[1][1].get('combo', 0)))
    
    shape_score = best_scores.get('shape_score', best_scores.get('shape', 0))
    color_score = best_scores.get('color_score', best_scores.get('color', 0))
    combo_score = best_scores.get('combo_score', best_scores.get('combo', 0))
    
    # Results header with quality indicator
    result_col1, result_col2 = st.columns([2, 1])
    
    with result_col1:
        st.markdown("### Best Predicted Pose")
        st.caption(f"Method: {best_method}")
    
    with result_col2:
        # Enhanced quality assessment
        if combo_score >= 0.8:
            quality_text = "High Confidence"
            quality_description = "Excellent pose prediction"
        elif combo_score >= 0.6:
            quality_text = "Good Prediction"
            quality_description = "Reliable pose prediction"
        elif combo_score >= 0.4:
            quality_text = "Moderate Confidence"
            quality_description = "Fair pose prediction"
        else:
            quality_text = "Low Confidence"
            quality_description = "Consider alternative approaches"
        
        st.markdown(f"**{quality_text}**")
        st.caption(quality_description)
    
    # Enhanced score metrics
    st.markdown("### Scoring Metrics")
    
    metric_col1, metric_col2, metric_col3 = st.columns(3)
    
    with metric_col1:
        st.markdown('<div class="metric-container">', unsafe_allow_html=True)
        st.metric(
            "Shape Similarity",
            f"{shape_score:.3f}",
            help="Geometric similarity to template (0-1 scale)"
        )
        st.markdown('</div>', unsafe_allow_html=True)
    
    with metric_col2:
        st.markdown('<div class="metric-container">', unsafe_allow_html=True)
        st.metric(
            "Pharmacophore",
            f"{color_score:.3f}",
            help="Chemical feature similarity (0-1 scale)"
        )
        st.markdown('</div>', unsafe_allow_html=True)
    
    with metric_col3:
        st.markdown('<div class="metric-container">', unsafe_allow_html=True)
        st.metric(
            "Overall Score",
            f"{combo_score:.3f}",
            help="Combined shape and pharmacophore score"
        )
        st.markdown('</div>', unsafe_allow_html=True)
    
    # Enhanced download section
    st.markdown("### Download Results")
    
    download_col1, download_col2 = st.columns(2)
    
    with download_col1:
        # Best poses download
        sdf_data, file_name = create_best_poses_sdf(poses)
        st.download_button(
            f"Best Poses ({len(poses)})",
            data=sdf_data,
            file_name=file_name,
            mime="chemical/x-mdl-sdfile",
            help="Download top scoring poses for each method",
            use_container_width=True
        )
    
    with download_col2:
        # All conformers download (if available)
        if hasattr(st.session_state, 'all_ranked_poses') and st.session_state.all_ranked_poses:
            all_sdf_data, all_file_name = create_all_conformers_sdf()
            st.download_button(
                f"All Conformers ({len(st.session_state.all_ranked_poses)})",
                data=all_sdf_data,
                file_name=all_file_name,
                mime="chemical/x-mdl-sdfile",
                help="Download all generated conformers ranked by score",
                use_container_width=True
            )
        else:
            st.button(
                "All Conformers (N/A)",
                disabled=True,
                help="All ranked poses not available for this prediction",
                use_container_width=True
            )
    
    # Results interpretation
    with st.expander("How to Interpret Results ❓", expanded=False):
        st.markdown("""
        **Score Interpretation:**
        - **Shape Similarity (0-1):** How well the predicted pose matches the geometric shape of template molecules
        - **Pharmacophore (0-1):** Similarity of chemical features and functional groups
        - **Overall Score:** Combined metric indicating prediction confidence
        
        **Quality Guidelines:**
        - **High (≥0.8):** Excellent prediction, high confidence in binding mode
        - **Good (≥0.6):** Reliable prediction, suitable for further analysis
        - **Moderate (≥0.4):** Fair prediction, consider experimental validation
        - **Low (<0.4):** Poor prediction, may need different approach or templates
        
        **Next Steps:**
        - Visualize poses in molecular graphics software (PyMOL, ChimeraX)
        - Perform molecular dynamics simulations for validation
        - Consider experimental testing of predicted binding modes
        """)

# Footer with QA Information
st.markdown("---")
st.markdown("""
<div style="text-align: center; color: #666; padding: 1rem;">
    <p>TEMPL Pipeline v1.0 | Template-based Protein-Ligand Pose Prediction</p>
    <p>For questions or support, please refer to the documentation</p>
</div>
""", unsafe_allow_html=True)
=======
TEMPL Pipeline Web Application - Version 2.0

Clean, modular entry point for the refactored TEMPL Pipeline UI.
This replaces the monolithic app.py with a clean architecture.
"""

import streamlit as st
import logging
import sys
from pathlib import Path
import traceback
from typing import Dict, Any, Optional, Callable

# Add project root to path for imports
project_root = Path(__file__).parent.parent.parent
sys.path.insert(0, str(project_root))

# Import refactored modules
from templ_pipeline.ui.config.settings import get_config
from templ_pipeline.ui.core.session_manager import get_session_manager
from templ_pipeline.ui.core.hardware_manager import get_hardware_manager
from templ_pipeline.ui.layouts.main_layout import MainLayout

# Configure logging
logging.basicConfig(
    level=logging.INFO, format="%(asctime)s - %(name)s - %(levelname)s - %(message)s"
)
logger = logging.getLogger(__name__)


def handle_health_check():
    """Handle health check endpoints for deployment monitoring"""
    query_params = st.query_params

    # Check for health check endpoints
    if query_params.get("health") == "check" or query_params.get("healthz") is not None:
        st.write("OK")
        st.stop()


def initialize_app():
    """Initialize application configuration and core services"""
    # Get configuration
    config = get_config()

    # Configure Streamlit page
    try:
        st.set_page_config(**config.page_config)
    except st.errors.StreamlitAPIException:
        # Page already configured (on rerun)
        pass

    # Get session manager
    session = get_session_manager(config)

    # Initialize session state
    session.initialize()

    # Initialize hardware detection (cached)
    hardware_manager = get_hardware_manager()
    hardware_info = hardware_manager.detect_hardware()
    session.set("hardware_info", hardware_info)

    # Log initialization
    if not session.get("initialization_logged", False):
        logger.info(f"TEMPL Pipeline v{config.app_version} initialized")
        logger.info(f"Hardware: {hardware_info.recommended_config}")
        logger.info(f"Features: {config.features}")
        session.set("initialization_logged", True)

    return config, session


def main():
    """Main application entry point"""
    try:
        # Add debug marker
        st.session_state._debug_marker = "app_v2_main_started"
        logger.info("Main function started")

        # Handle health checks first
        handle_health_check()

        # Initialize application
        logger.info("Initializing application...")
        config, session = initialize_app()
        logger.info("Application initialized successfully")

        # Debug: Log session state
        logger.info(f"Session has_results: {session.has_results()}")
        logger.info(f"Session has_valid_input: {session.has_valid_input()}")

        # Create layout components
        logger.info("Creating main layout...")
        layout = MainLayout(config, session)

        # ✅ Use the proper layout render method instead of manual rendering
        layout.render()

        logger.info("Main function completed successfully")

    except Exception as e:
        logger.error(f"Application error: {e}", exc_info=True)

        # Store error in session for debugging
        if "session" in locals():
            session.set(
                "last_error",
                {
                    "error": str(e),
                    "traceback": traceback.format_exc(),
                    "type": type(e).__name__,
                },
            )

        # Show error page with more details
        st.error("An unexpected error occurred")

        # Show the actual error message
        st.error(f"Error: {str(e)}")

        with st.expander("Full Error Details", expanded=True):
            st.code(traceback.format_exc())

            # Show session state for debugging
            st.subheader("Session State Debug Info")
            try:
                if "st.session_state" in globals():
                    debug_state = {}
                    for key in st.session_state:
                        try:
                            value = st.session_state[key]
                            # Skip large objects
                            if key in [
                                "query_mol",
                                "poses",
                                "custom_templates",
                                "all_ranked_poses",
                            ]:
                                debug_state[key] = f"<{type(value).__name__} object>"
                            else:
                                debug_state[key] = str(value)[
                                    :100
                                ]  # Truncate long values
                        except:
                            debug_state[key] = "<error accessing>"
                    st.json(debug_state)
            except Exception as debug_error:
                st.write(f"Could not display session state: {debug_error}")

            # Recovery options
            st.subheader("Recovery Options")
            col1, col2, col3 = st.columns(3)

            with col1:
                if st.button("🔄 Restart Application"):
                    st.cache_data.clear()
                    st.cache_resource.clear()
                    for key in list(st.session_state.keys()):
                        del st.session_state[key]
                    st.rerun()

            with col2:
                if st.button("Clear Session Only"):
                    for key in list(st.session_state.keys()):
                        if key != "_debug_marker":
                            del st.session_state[key]
                    st.rerun()

            with col3:
                if st.button("📋 Copy Error Info"):
                    error_info = f"Error: {str(e)}\n\n{traceback.format_exc()}"
                    st.code(error_info)
                    st.info("Copy the error information above")


# Compatibility layer for backward compatibility and testing
# These functions provide easy access to core functionality from app.py


def run_pipeline(
    smiles: str,
    protein_input: str,
    custom_templates: Optional[list] = None,
    use_aligned_poses: bool = True,
    max_templates: Optional[int] = None,
    similarity_threshold: Optional[float] = None,
) -> Optional[Dict[str, Any]]:
    """Compatibility function for running the TEMPL pipeline synchronously

    This function provides backward compatibility for tests and external code
    that expects to import run_pipeline from app.py.

    Args:
        smiles: SMILES string for the query molecule
        protein_input: PDB ID or file path for protein input
        custom_templates: Optional custom template molecules
        use_aligned_poses: Whether to use aligned poses
        max_templates: Maximum number of templates to use
        similarity_threshold: Similarity threshold for template search

    Returns:
        Results dictionary or None on failure
    """
    from .services.pipeline_service import PipelineService
    from .config.settings import get_config
    from .core.session_manager import SessionManager

    # Create temporary configuration and session
    config = get_config()
    session = SessionManager(config)
    session.initialize()

    # Create pipeline service and prepare data
    service = PipelineService(config, session)

    # Prepare molecule and protein data dictionaries
    molecule_data = {
        "input_smiles": smiles,
        "custom_templates": custom_templates,
    }

    # Determine if protein_input is a file path or PDB ID
    if isinstance(protein_input, str):
        if protein_input.lower().endswith((".pdb", ".ent")):
            # It's a file path
            protein_data = {"file_path": protein_input}
        else:
            # It's a PDB ID
            protein_data = {"pdb_id": protein_input}
    else:
        protein_data = {"pdb_id": str(protein_input)}

    return service.run_pipeline(molecule_data, protein_data)


async def run_pipeline_async(
    smiles: str,
    protein_input: str,
    custom_templates: Optional[list] = None,
    use_aligned_poses: bool = True,
    max_templates: Optional[int] = None,
    similarity_threshold: Optional[float] = None,
    progress_callback: Optional[Callable] = None,
) -> Optional[Dict[str, Any]]:
    """Compatibility function for running the TEMPL pipeline asynchronously

    This function provides backward compatibility for tests and external code
    that expects to import run_pipeline_async from app.py.

    Args:
        smiles: SMILES string for the query molecule
        protein_input: PDB ID or file path for protein input
        custom_templates: Optional custom template molecules
        use_aligned_poses: Whether to use aligned poses
        max_templates: Maximum number of templates to use
        similarity_threshold: Similarity threshold for template search
        progress_callback: Optional callback for progress updates

    Returns:
        Results dictionary or None on failure
    """
    from .services.pipeline_service import (
        run_pipeline_async as service_run_pipeline_async,
    )

    return await service_run_pipeline_async(
        smiles=smiles,
        protein_input=protein_input,
        custom_templates=custom_templates,
        use_aligned_poses=use_aligned_poses,
        max_templates=max_templates,
        similarity_threshold=similarity_threshold,
        progress_callback=progress_callback,
    )


def validate_smiles_input(smiles: str):
    """Compatibility function for SMILES validation

    This function provides backward compatibility for tests and external code
    that expects to import validate_smiles_input from app.py.

    Args:
        smiles: SMILES string to validate

    Returns:
        Tuple of (is_valid, message, molecule_data)
    """
    from .utils.molecular_utils import (
        validate_smiles_input as utils_validate_smiles_input,
    )

    return utils_validate_smiles_input(smiles)


def generate_molecule_image(mol_binary, width=400, height=300, highlight_atoms=None):
    """Compatibility function for molecule image generation

    This function provides backward compatibility for tests and external code
    that expects to import generate_molecule_image from app.py.

    Args:
        mol_binary: Binary molecule data
        width: Image width in pixels
        height: Image height in pixels
        highlight_atoms: Optional atoms to highlight

    Returns:
        Generated molecule image
    """
    from .utils.visualization_utils import (
        generate_molecule_image as utils_generate_molecule_image,
    )

    return utils_generate_molecule_image(mol_binary, width, height, highlight_atoms)


if __name__ == "__main__":
    # Wrap in another try-catch for absolute safety
    try:
        main()
    except Exception as critical_error:
        # Last resort error display
        st.error(f"CRITICAL ERROR: {critical_error}")
        st.code(traceback.format_exc())
        if st.button("Emergency Restart"):
            st.rerun()
>>>>>>> 3bed069a
<|MERGE_RESOLUTION|>--- conflicted
+++ resolved
@@ -1,1281 +1,4 @@
 """
-<<<<<<< HEAD
-TEMPL Pipeline Web Application - Production Version 2.0
-
-Professional molecular pose prediction interface with modern UI/UX design.
-Enhanced with advanced error handling and configuration management.
-"""
-
-import streamlit as st
-import time
-import logging
-import sys
-import multiprocessing
-from pathlib import Path
-from typing import Optional, Dict, Any, Tuple, List, Union
-
-# PHASE 1: IMMEDIATE PAGE CONFIG
-st.set_page_config(
-    page_title="TEMPL Pipeline",
-    page_icon="T",
-    layout="wide",
-    initial_sidebar_state="collapsed"
-)
-
-# IMMEDIATE CSS TEXT HIDING - Applied before anything else renders
-st.markdown("""
-<style>
-/* EMERGENCY: Hide any accidentally displayed CSS text immediately */
-body *:not(style):not(script) {
-    font-family: -apple-system, BlinkMacSystemFont, "Segoe UI", "Helvetica Neue", Arial, sans-serif !important;
-}
-
-/* Hide CSS-like text patterns and accidental displays */
-.css-text-visible,
-.css-text-display,
-.accidentally-visible-css,
-.css-visible-text {
-    display: none !important;
-    visibility: hidden !important;
-    opacity: 0 !important;
-}
-
-/* Prevent CSS text from showing during load */
-.stApp > div:first-child {
-    display: block !important;
-}
-
-/* Override any accidentally visible text with CSS-like patterns */
-*[style*="display: block"]:empty,
-*[style*="visibility: visible"]:empty {
-    display: none !important;
-}
-</style>
-<script>
-// Immediate JavaScript to hide CSS-like text content
-(function() {
-    const hidePattern = /\/\*[\s\S]*?\*\/|\.css-|@media|display:\s*block|visibility:\s*visible/;
-    
-    function hideCSSLikeText() {
-        document.querySelectorAll('*').forEach(el => {
-            if (el.textContent && hidePattern.test(el.textContent) && 
-                !el.matches('style, script, .stApp, [class*="st"]')) {
-                el.style.display = 'none';
-                el.style.visibility = 'hidden';
-            }
-        });
-    }
-    
-    // Run immediately
-    hideCSSLikeText();
-    
-    // Run on DOM ready
-    if (document.readyState === 'loading') {
-        document.addEventListener('DOMContentLoaded', hideCSSLikeText);
-    }
-})();
-</script>
-""", unsafe_allow_html=True)
-
-# PHASE 2: IMMEDIATE LAYOUT FIXES  
-# First, add emergency CSS/JS to hide any accidentally displayed CSS text
-st.markdown("""
-<style>
-/* Emergency CSS text hiding */
-body {
-    font-family: -apple-system, BlinkMacSystemFont, "Segoe UI", sans-serif;
-}
-/* Hide CSS-like text that might appear */
-.css-text-visible {
-    display: none !important;
-    visibility: hidden !important;
-}
-</style>
-<script>
-// Hide any text content that looks like CSS
-(function() {
-    function hideCSSText() {
-        const allElements = document.querySelectorAll('*');
-        allElements.forEach(element => {
-            if (element.textContent && 
-                (element.textContent.includes('/* Streamlit app container') ||
-                 element.textContent.includes('/* Main section containers') ||
-                 element.textContent.includes('/* Block containers'))) {
-                element.style.display = 'none';
-                element.style.visibility = 'hidden';
-            }
-        });
-    }
-    
-    // Run immediately and on DOM changes
-    hideCSSText();
-    
-    // Also run after a short delay in case content loads later
-    setTimeout(hideCSSText, 100);
-    setTimeout(hideCSSText, 500);
-    
-    // Set up observer for dynamic content
-    if (typeof MutationObserver !== 'undefined') {
-        const observer = new MutationObserver(hideCSSText);
-        observer.observe(document.body, { childList: true, subtree: true });
-    }
-})();
-</script>
-""", unsafe_allow_html=True)
-
-from templ_pipeline.ui.styles.early_layout import apply_layout_fixes
-apply_layout_fixes()
-
-# PHASE 3: Essential imports after layout fixes
-project_root = Path(__file__).parent.parent.parent
-sys.path.insert(0, str(project_root))
-
-# Configure logging
-logging.basicConfig(level=logging.INFO)
-logger = logging.getLogger(__name__)
-
-# PHASE 4: QA-Enhanced imports with advanced error handling and configuration
-try:
-    from templ_pipeline.ui.config.settings import get_config
-    from templ_pipeline.ui.core.error_handling import get_error_manager
-    app_config = get_config()
-    error_manager = get_error_manager()
-    logger.info("Advanced configuration and error handling loaded successfully")
-except ImportError as e:
-    logger.warning(f"Advanced QA modules not available: {e}")
-    # Fallback configuration
-    class FallbackConfig:
-        def __init__(self):
-            self.resource_limits = {"max_file_size_mb": 5, "max_templates": 100}
-            self.ui_settings = {"default_pose_alignment": "aligned"}
-            self.scientific = {"quality_thresholds": {"excellent": 0.8, "good": 0.6, "moderate": 0.4}}
-        def get_setting(self, category: str, key: str, default: Any = None) -> Any:
-            return getattr(self, category, {}).get(key, default)
-    
-    app_config = FallbackConfig()
-    error_manager = None
-
-# Import pipeline functionality
-from templ_pipeline.ui.services.pipeline_service import run_pipeline
-from templ_pipeline.ui.utils.molecular_utils import (
-    validate_smiles_input, 
-    validate_sdf_input,
-    load_templates_from_uploaded_sdf,
-    save_uploaded_file,
-    create_best_poses_sdf,
-    create_all_conformers_sdf,
-    display_molecule,
-    get_rdkit_modules
-)
-
-# Enhanced CSS for modern UI
-st.markdown("""
-<style>
-/* Hide any accidentally displayed CSS text */
-.css-visible-text {
-    display: none !important;
-    visibility: hidden !important;
-}
-
-/* Modern UI Enhancements */
-.main-header {
-    text-align: center;
-    padding: 2rem 0;
-    background: linear-gradient(135deg, rgba(99, 102, 241, 0.1), rgba(168, 85, 247, 0.1));
-    border-radius: 1rem;
-    margin-bottom: 2rem;
-    border: 1px solid rgba(99, 102, 241, 0.2);
-}
-
-.feature-card {
-    background: rgba(255, 255, 255, 0.05);
-    border-radius: 0.75rem;
-    padding: 1.5rem;
-    border: 1px solid rgba(255, 255, 255, 0.1);
-    backdrop-filter: blur(10px);
-    margin-bottom: 1rem;
-}
-
-.input-section {
-    background: rgba(255, 255, 255, 0.03);
-    border-radius: 1rem;
-    padding: 2rem;
-    border: 1px solid rgba(255, 255, 255, 0.08);
-    margin-bottom: 2rem;
-}
-
-.status-indicator {
-    display: inline-flex;
-    align-items: center;
-    gap: 0.5rem;
-    padding: 0.5rem 1rem;
-    border-radius: 2rem;
-    font-size: 0.9rem;
-    font-weight: 500;
-}
-
-.status-success {
-    background: rgba(34, 197, 94, 0.1);
-    color: rgb(34, 197, 94);
-    border: 1px solid rgba(34, 197, 94, 0.2);
-}
-
-.status-error {
-    background: rgba(239, 68, 68, 0.1);
-    color: rgb(239, 68, 68);
-    border: 1px solid rgba(239, 68, 68, 0.2);
-}
-
-.status-warning {
-    background: rgba(245, 158, 11, 0.1);
-    color: rgb(245, 158, 11);
-    border: 1px solid rgba(245, 158, 11, 0.2);
-}
-
-.progress-container {
-    background: rgba(255, 255, 255, 0.05);
-    border-radius: 0.75rem;
-    padding: 1.5rem;
-    margin: 1rem 0;
-    border: 1px solid rgba(255, 255, 255, 0.1);
-}
-
-.metric-container {
-    background: rgba(255, 255, 255, 0.03);
-    border-radius: 0.5rem;
-    padding: 1rem;
-    text-align: center;
-    border: 1px solid rgba(255, 255, 255, 0.08);
-}
-
-/* Responsive improvements */
-@media (max-width: 768px) {
-    .main-header {
-        padding: 1rem 0;
-    }
-    
-    .input-section {
-        padding: 1rem;
-    }
-    
-    .feature-card {
-        padding: 1rem;
-    }
-}
-</style>
-""", unsafe_allow_html=True)
-
-# Initialize enhanced session state with QA improvements
-def initialize_session_state() -> None:
-    """Initialize session state with enhanced tracking and error context"""
-    try:
-        # Register session context for error tracking
-        if error_manager:
-            session_context = {
-                'session_id': id(st.session_state),
-                'app_version': getattr(app_config, 'app_version', '2.0.0'),
-                'initialization_time': time.time()
-            }
-            error_manager.register_context('session_init', session_context)
-        
-        # Configuration-driven defaults
-        max_file_size = app_config.get_setting('resource_limits', 'max_file_size_mb', 5)
-        default_templates = app_config.get_setting('resource_limits', 'default_templates', 100)
-        show_advanced = app_config.get_setting('ui_settings', 'show_advanced_options', False)
-        
-        default_state = {
-            'app_initialized': True,
-            'query_mol': None,
-            'input_smiles': None,
-            'protein_pdb_id': None,
-            'protein_file_path': None,
-            'custom_templates': None,
-            'poses': {},
-            'processing_stage': None,
-            'show_advanced': show_advanced,
-            'last_validation': None,
-            'processing_start_time': None,
-            'max_file_size_mb': max_file_size,
-            'max_templates': default_templates,
-            'error_count': 0,
-            'session_context': {}
-        }
-        
-        for key, default_value in default_state.items():
-            if key not in st.session_state:
-                st.session_state[key] = default_value
-        
-        logger.debug("Session state initialized successfully")
-        
-    except Exception as e:
-        logger.error(f"Session state initialization failed: {e}")
-        if error_manager:
-            error_manager.handle_error(
-                'CONFIGURATION_ERROR',
-                e,
-                'session state initialization',
-                show_recovery=False
-            )
-
-initialize_session_state()
-
-# Enhanced helper functions with error handling
-def show_status_indicator(status_type: str, message: str, error_id: Optional[str] = None) -> None:
-    """Display modern status indicator with accessibility features and error handling
-    
-    Args:
-        status_type: Type of status (success, error, warning, info)
-        message: Message to display
-        error_id: Optional error ID for tracking
-    """
-    try:
-        # Input validation with detailed logging
-        if not isinstance(status_type, str):
-            logger.error(f"Invalid status_type: {type(status_type)} - {status_type}")
-            status_type = "info"
-        
-        if not isinstance(message, str):
-            logger.error(f"Invalid message: {type(message)} - {message}")
-            message = "Status message display error"
-        
-        # Sanitize inputs
-        status_type = status_type.lower().strip()
-        valid_types = {"success", "error", "warning", "info"}
-        if status_type not in valid_types:
-            logger.warning(f"Unknown status type: {status_type}, defaulting to 'info'")
-            status_type = "info"
-        
-        status_class = f"status-{status_type}"
-        icon_map = {
-            "success": "✅", 
-            "error": "❌", 
-            "warning": "⚠️", 
-            "info": "ℹ️"
-        }
-        icon = icon_map[status_type]
-        
-        # Enhanced accessibility attributes
-        aria_label = f"{status_type.title()} message: {message}"
-        role = "status" if status_type == "info" else "alert"
-        
-        # Include error ID if provided
-        display_message = message
-        if error_id and status_type == "error":
-            display_message = f"{message} (Ref: {error_id})"
-        
-        st.markdown(f"""
-        <div class="status-indicator {status_class}" 
-             role="{role}" 
-             aria-label="{aria_label}"
-             tabindex="0">
-            <span aria-hidden="true">{icon}</span>
-            <span>{display_message}</span>
-        </div>
-        """, unsafe_allow_html=True)
-        
-    except Exception as e:
-        logger.error(f"Status indicator display failed: {e}")
-        # Fallback to simple Streamlit error
-        if status_type == "error":
-            st.error(message)
-        elif status_type == "warning":
-            st.warning(message)
-        elif status_type == "success":
-            st.success(message)
-        else:
-            st.info(message)
-
-def show_processing_progress(stage: str, progress: float, estimated_time: Optional[str] = None) -> None:
-    """Display enhanced progress indicator with error handling
-    
-    Args:
-        stage: Current processing stage description
-        progress: Progress value between 0.0 and 1.0
-        estimated_time: Optional estimated time remaining
-    """
-    try:
-        # Input validation
-        if not isinstance(stage, str):
-            logger.error(f"Invalid stage type: {type(stage)}")
-            stage = "Processing..."
-        
-        if not isinstance(progress, (int, float)) or not 0 <= progress <= 1:
-            logger.error(f"Invalid progress value: {progress}")
-            progress = 0.0
-        
-        # Register processing context for error tracking
-        if error_manager:
-            processing_context = {
-                'stage': stage,
-                'progress': progress,
-                'estimated_time': estimated_time,
-                'start_time': st.session_state.get('processing_start_time'),
-                'timestamp': time.time()
-            }
-            error_manager.register_context('processing_progress', processing_context)
-        
-        st.markdown('<div class="progress-container">', unsafe_allow_html=True)
-        
-        col1, col2 = st.columns([3, 1])
-        
-        with col1:
-            st.markdown(f"**{stage}**")
-            progress_bar = st.progress(progress)
-            
-            if estimated_time:
-                st.caption(f"Estimated time remaining: {estimated_time}")
-        
-        with col2:
-            if st.button("Cancel", type="secondary", key="cancel_processing"):
-                # Register cancellation event
-                if error_manager:
-                    cancel_context = {
-                        'cancelled_stage': stage,
-                        'cancelled_progress': progress,
-                        'cancellation_time': time.time()
-                    }
-                    error_manager.register_context('processing_cancelled', cancel_context)
-                
-                st.session_state.processing_stage = None
-                st.rerun()
-        
-        st.markdown('</div>', unsafe_allow_html=True)
-        
-    except Exception as e:
-        logger.error(f"Progress display failed: {e}")
-        if error_manager:
-            error_manager.handle_error(
-                'CRITICAL',
-                e,
-                'progress display',
-                show_recovery=False
-            )
-        # Fallback progress display
-        st.progress(progress if isinstance(progress, (int, float)) and 0 <= progress <= 1 else 0.0)
-
-def validate_inputs() -> Tuple[bool, str]:
-    """Enhanced input validation with helpful messages and error tracking
-    
-    Returns:
-        Tuple of (is_valid, message)
-    """
-    try:
-        # Get configuration-driven limits
-        min_atoms = app_config.get_setting('resource_limits', 'min_molecule_atoms', 3)
-        max_atoms = app_config.get_setting('resource_limits', 'max_molecule_atoms', 200)
-        
-        # Collect validation context
-        validation_context = {
-            'timestamp': time.time(),
-            'session_id': id(st.session_state),
-            'validation_attempt': st.session_state.get('error_count', 0) + 1
-        }
-        
-        molecule_input = st.session_state.get('input_smiles')
-        protein_input = st.session_state.get('protein_pdb_id') or st.session_state.get('protein_file_path')
-        custom_templates = st.session_state.get('custom_templates')
-        
-        # Add inputs to validation context
-        validation_context.update({
-            'has_molecule': bool(molecule_input),
-            'has_protein': bool(protein_input),
-            'has_custom_templates': bool(custom_templates),
-            'molecule_length': len(molecule_input) if molecule_input else 0
-        })
-        
-        # Register validation context
-        if error_manager:
-            error_manager.register_context('input_validation', validation_context)
-        
-        # Validate molecule input
-        if not molecule_input:
-            error_msg = "Please provide a molecule (SMILES string or upload SDF/MOL file)"
-            if error_manager:
-                error_manager.handle_error(
-                    'VALIDATION_ERROR',
-                    ValueError("Missing molecule input"),
-                    'input validation',
-                    error_subtype='empty_input',
-                    show_recovery=True
-                )
-            return False, error_msg
-        
-        # Validate molecule complexity (basic check)
-        if len(molecule_input) < 2:
-            error_msg = f"Molecule too simple. Minimum {min_atoms} atoms required."
-            if error_manager:
-                error_manager.handle_error(
-                    'VALIDATION_ERROR',
-                    ValueError("Molecule too small"),
-                    'input validation',
-                    user_message=error_msg,
-                    error_subtype='molecule_too_small',
-                    show_recovery=True
-                )
-            return False, error_msg
-        
-        if len(molecule_input) > 500:  # SMILES length check as proxy
-            error_msg = f"Molecule too complex. Maximum ~{max_atoms} atoms supported."
-            if error_manager:
-                error_manager.handle_error(
-                    'VALIDATION_ERROR',
-                    ValueError("Molecule too large"),
-                    'input validation',
-                    user_message=error_msg,
-                    error_subtype='molecule_too_large',
-                    show_recovery=True
-                )
-            return False, error_msg
-        
-        # Validate protein/template input
-        if not (protein_input or custom_templates):
-            error_msg = "Please provide a protein target (PDB ID, upload PDB file, or custom templates)"
-            if error_manager:
-                error_manager.handle_error(
-                    'VALIDATION_ERROR',
-                    ValueError("Missing protein target"),
-                    'input validation',
-                    user_message=error_msg,
-                    error_subtype='empty_input',
-                    show_recovery=True
-                )
-            return False, error_msg
-        
-        # Validate PDB ID format if provided
-        if protein_input and isinstance(protein_input, str) and len(protein_input) == 4:
-            if not protein_input.isalnum():
-                error_msg = "PDB ID must contain only letters and numbers (e.g., '1abc')"
-                if error_manager:
-                    error_manager.handle_error(
-                        'VALIDATION_ERROR',
-                        ValueError("Invalid PDB ID format"),
-                        'input validation',
-                        user_message=error_msg,
-                        error_subtype='invalid_pdb_id',
-                        show_recovery=True
-                    )
-                return False, error_msg
-        
-        logger.info("Input validation successful")
-        return True, "All inputs valid"
-        
-    except Exception as e:
-        logger.error(f"Validation function failed: {e}")
-        if error_manager:
-            error_manager.handle_error(
-                'CRITICAL',
-                e,
-                'input validation system',
-                show_recovery=False
-            )
-        # Fallback validation
-        return False, "Validation system error - please try again"
-
-# MAIN APPLICATION LAYOUT
-
-# Professional Header
-st.markdown("""
-<div class="main-header">
-    <h1>TEMPL Pipeline</h1>
-    <h3>Template-based Protein-Ligand Pose Prediction</h3>
-    <p>Predict 3D binding poses for small molecules using advanced template-guided methods</p>
-</div>
-""", unsafe_allow_html=True)
-
-# Feature Overview (Compact)
-with st.expander("About TEMPL Pipeline ❓", expanded=False):
-    col1, col2, col3 = st.columns(3)
-    
-    with col1:
-        st.markdown("""
-        **Core Features**
-        - 3D pose prediction
-        - Template-guided generation
-        - Comprehensive scoring
-        - Multiple conformers
-        """)
-    
-    with col2:
-        st.markdown("""
-        **How It Works**
-        1. Analyze your molecule
-        2. Find similar templates
-        3. Generate conformers
-        4. Score and rank poses
-        """)
-    
-    with col3:
-        st.markdown("""
-        **Output**
-        - Ranked pose predictions
-        - Quality assessments
-        - Downloadable SDF files
-        - Detailed scoring metrics
-        """)
-
-# Enhanced Input Section
-st.markdown('<div class="input-section">', unsafe_allow_html=True)
-st.markdown("## Input Configuration")
-
-# Input validation status
-is_valid, validation_message = validate_inputs()
-if st.session_state.get('last_validation') != validation_message:
-    st.session_state.last_validation = validation_message
-
-col1, col2 = st.columns(2, gap="large")
-
-with col1:
-    st.markdown("### Query Molecule")
-    
-    input_method = st.radio(
-        "Choose input method:",
-        ["SMILES", "Upload File"],
-        horizontal=True,
-        key="mol_input_method",
-        help="SMILES: Text representation of molecular structure. File: Upload SDF or MOL format"
-    )
-    
-    if input_method == "SMILES":
-        smiles = st.text_input(
-            "SMILES String",
-            placeholder="e.g., COc1ccc(C(C)=O)c(O)c1 (aspirin-like compound)",
-            key="smiles_input",
-            help="Enter a valid SMILES representation. Need help? Try pubchem.ncbi.nlm.nih.gov"
-        )
-        
-        if smiles:
-            valid, msg, mol_data = validate_smiles_input(smiles)
-            if valid:
-                if mol_data is not None:
-                    Chem, AllChem, Draw = get_rdkit_modules()
-                    mol = Chem.Mol(mol_data)
-                else:
-                    mol = None
-                
-                st.session_state.query_mol = mol
-                st.session_state.input_smiles = smiles
-                
-                show_status_indicator("success", msg)
-                
-                # Enhanced molecule preview
-                if mol:
-                    with st.container():
-                        st.markdown("**Molecule Preview:**")
-                        display_molecule(mol, width=280, height=200)
-            else:
-                show_status_indicator("error", msg)
-                with st.expander("💡 Need help with SMILES?"):
-                    st.markdown("""
-                    **Common SMILES examples:**
-                    - Water: `O`
-                    - Ethanol: `CCO`
-                    - Benzene: `c1ccccc1`
-                    - Aspirin: `CC(=O)OC1=CC=CC=C1C(=O)O`
-                    
-                    **Resources:**
-                    - [PubChem](https://pubchem.ncbi.nlm.nih.gov) - Search compounds
-                    - [SMILES Tutorial](https://www.daylight.com/dayhtml/doc/theory/theory.smiles.html)
-                    """)
-    else:
-        uploaded_file = st.file_uploader(
-            "Upload Molecule File",
-            type=["sdf", "mol"],
-            key="mol_file_upload",
-            help="Supported formats: SDF, MOL (max 5MB)"
-        )
-        
-        if uploaded_file is not None:
-            try:
-                # Use configuration-driven file size limit
-                max_size_mb = st.session_state.get('max_file_size_mb', 5)
-                max_size_bytes = max_size_mb * 1024 * 1024
-                
-                # Register file upload context
-                if error_manager:
-                    upload_context = {
-                        'filename': uploaded_file.name,
-                        'file_size': uploaded_file.size,
-                        'file_type': uploaded_file.type,
-                        'max_allowed_size': max_size_bytes,
-                        'upload_timestamp': time.time()
-                    }
-                    error_manager.register_context('file_upload', upload_context)
-                
-                if uploaded_file.size > max_size_bytes:
-                    error_msg = f"File too large (max {max_size_mb}MB). File size: {uploaded_file.size / (1024*1024):.1f}MB"
-                    if error_manager:
-                        error_id = error_manager.handle_error(
-                            'FILE_UPLOAD',
-                            ValueError(f"File size {uploaded_file.size} exceeds limit {max_size_bytes}"),
-                            'file upload validation',
-                            user_message=error_msg,
-                            error_subtype='size_exceeded'
-                        )
-                        show_status_indicator("error", error_msg, error_id)
-                    else:
-                        show_status_indicator("error", error_msg)
-                else:
-                    # Attempt file validation with enhanced error handling
-                    try:
-                        valid, msg, mol = validate_sdf_input(uploaded_file)
-                        if valid:
-                            st.session_state.query_mol = mol
-                            Chem, AllChem, Draw = get_rdkit_modules()
-                            st.session_state.input_smiles = Chem.MolToSmiles(mol)
-                            
-                            show_status_indicator("success", msg)
-                            
-                            # Show molecule preview with error handling
-                            if mol:
-                                try:
-                                    with st.container():
-                                        st.markdown("**Uploaded Molecule:**")
-                                        display_molecule(mol, width=280, height=200)
-                                except Exception as display_error:
-                                    logger.warning(f"Molecule display failed: {display_error}")
-                                    st.info("Molecule uploaded successfully (preview unavailable)")
-                        else:
-                            # Enhanced error handling for validation failures
-                            if error_manager:
-                                error_id = error_manager.handle_error(
-                                    'MOLECULAR_PROCESSING',
-                                    ValueError(f"Molecule validation failed: {msg}"),
-                                    'molecule file validation',
-                                    user_message=msg,
-                                    error_subtype='processing_failed',
-                                    additional_context={'filename': uploaded_file.name}
-                                )
-                                show_status_indicator("error", msg, error_id)
-                            else:
-                                show_status_indicator("error", msg)
-                    
-                    except Exception as validation_error:
-                        logger.error(f"File validation failed: {validation_error}")
-                        if error_manager:
-                            error_id = error_manager.handle_error(
-                                'FILE_UPLOAD',
-                                validation_error,
-                                'file validation process',
-                                error_subtype='processing_failed'
-                            )
-                            show_status_indicator("error", "File processing failed", error_id)
-                        else:
-                            show_status_indicator("error", "File processing failed")
-                            
-            except Exception as upload_error:
-                logger.error(f"File upload handling failed: {upload_error}")
-                if error_manager:
-                    error_id = error_manager.handle_error(
-                        'CRITICAL',
-                        upload_error,
-                        'file upload system'
-                    )
-                    show_status_indicator("error", "File upload system error", error_id)
-                else:
-                    show_status_indicator("error", "File upload system error")
-
-with col2:
-    st.markdown("### Target Protein")
-    
-    protein_method = st.radio(
-        "Choose input method:",
-        ["PDB ID", "Upload File", "Custom Templates"],
-        horizontal=True,
-        key="prot_input_method",
-        help="PDB ID: 4-character code from Protein Data Bank. File: Upload PDB structure. Templates: Use custom template molecules"
-    )
-    
-    if protein_method == "PDB ID":
-        pdb_id = st.text_input(
-            "PDB ID",
-            placeholder="e.g., 1iky, 2xyz, 3abc",
-            key="pdb_id_input",
-            help="Enter a 4-character PDB identifier. Browse structures at rcsb.org"
-        )
-        
-        if pdb_id:
-            if len(pdb_id) == 4 and pdb_id.isalnum():
-                st.session_state.protein_pdb_id = pdb_id.lower()
-                st.session_state.protein_file_path = None
-                st.session_state.custom_templates = None
-                
-                show_status_indicator("success", f"PDB ID: {pdb_id.upper()}")
-                
-                # Show PDB info
-                with st.container():
-                    st.markdown(f"**Target Structure:** [View at RCSB](https://www.rcsb.org/structure/{pdb_id.upper()})")
-            else:
-                show_status_indicator("error", "PDB ID must be exactly 4 alphanumeric characters")
-                with st.expander("💡 Need help finding PDB IDs?"):
-                    st.markdown("""
-                    **Popular examples:**
-                    - `1iky` - HIV protease
-                    - `2xyz` - Various enzymes
-                    - `3abc` - Different proteins
-                    
-                    **Find structures at:**
-                    - [RCSB Protein Data Bank](https://www.rcsb.org)
-                    - Search by protein name or function
-                    """)
-                    
-    elif protein_method == "Upload File":
-        pdb_file = st.file_uploader(
-            "Upload PDB File",
-            type=["pdb"],
-            key="pdb_file_upload",
-            help="Upload a protein structure file in PDB format (max 5MB)"
-        )
-        
-        if pdb_file is not None:
-            if pdb_file.size > 5 * 1024 * 1024:
-                show_status_indicator("error", "File too large (max 5MB)")
-            else:
-                file_path = save_uploaded_file(pdb_file)
-                st.session_state.protein_file_path = file_path
-                st.session_state.protein_pdb_id = None
-                st.session_state.custom_templates = None
-                
-                show_status_indicator("success", f"PDB file uploaded: {pdb_file.name}")
-            
-    else:  # Custom Templates
-        st.markdown("**Advanced: Custom Template Molecules**")
-        st.caption("Upload SDF containing template molecules for MCS-based pose generation")
-        
-        template_file = st.file_uploader(
-            "Upload Template SDF",
-            type=["sdf"],
-            key="template_file_upload",
-            help="SDF file with multiple template molecules (max 10MB)"
-        )
-        
-        if template_file is not None:
-            if template_file.size > 10 * 1024 * 1024:
-                show_status_indicator("error", "File too large (max 10MB)")
-            else:
-                templates = load_templates_from_uploaded_sdf(template_file)
-                if templates:
-                    st.session_state.custom_templates = templates
-                    st.session_state.protein_pdb_id = None
-                    st.session_state.protein_file_path = None
-                    
-                    show_status_indicator("success", f"Loaded {len(templates)} template molecules")
-                else:
-                    show_status_indicator("error", "No valid molecules found in SDF")
-
-st.markdown('</div>', unsafe_allow_html=True)
-
-# Advanced Settings (Enhanced with Configuration)
-with st.expander("Advanced Settings", expanded=st.session_state.get('show_advanced', False)):
-    col1, col2 = st.columns(2)
-    
-    with col1:
-        # Use configuration-driven default for pose alignment
-        default_alignment = app_config.get_setting('ui_settings', 'default_pose_alignment', 'aligned')
-        alignment_index = 0 if default_alignment == 'aligned' else 1
-        
-        use_aligned_poses = st.radio(
-            "Pose Alignment Mode:",
-            ["Aligned Poses", "Original Geometry"],
-            index=alignment_index,
-            help="Aligned: Poses positioned relative to templates (recommended). Original: Preserves conformer shape.",
-            key="pose_alignment_mode"
-        ) == "Aligned Poses"
-        
-        num_conformers = st.slider(
-            "Number of Conformers:",
-            min_value=50,
-            max_value=500,
-            value=200,
-            step=50,
-            help="More conformers = better coverage but longer processing time"
-        )
-    
-    with col2:
-        # Use configuration-driven default for max templates
-        default_max_templates = st.session_state.get('max_templates', 100)
-        config_max_templates = app_config.get_setting('resource_limits', 'max_templates', 500)
-        
-        max_templates = st.slider(
-            "Maximum Templates:",
-            min_value=10,
-            max_value=min(200, config_max_templates),
-            value=default_max_templates,
-            step=10,
-            help=f"Number of template structures to consider (system limit: {config_max_templates})"
-        )
-        
-        # QA: Show system status if error manager is available
-        if error_manager and st.checkbox("Show System Status", help="Display error tracking and system health information"):
-            with st.expander("System Status", expanded=True):
-                error_stats = error_manager.get_error_stats()
-                
-                status_col1, status_col2 = st.columns(2)
-                with status_col1:
-                    st.metric("Session Errors", st.session_state.get('error_count', 0))
-                    st.metric("Total Errors", error_stats.get('total_errors', 0))
-                
-                with status_col2:
-                    if error_stats.get('most_common_category'):
-                        st.metric("Most Common", error_stats['most_common_category'])
-                    recent_count = error_stats.get('recent_errors_count', 0)
-                    st.metric("Recent Errors (1h)", recent_count)
-                
-                # Show recent errors if any
-                if error_stats.get('total_errors', 0) > 0:
-                    recent_errors = error_manager.get_recent_errors(3)
-                    if recent_errors:
-                        st.markdown("**Recent Issues:**")
-                        for error in recent_errors[-3:]:
-                            st.caption(f"• {error['category']}: {error['user_message'][:50]}...")
-        
-        # Configuration validation status
-        if hasattr(app_config, 'validate_configuration'):
-            config_status = app_config.validate_configuration()
-            if config_status.get('warnings'):
-                with st.expander("Configuration Warnings", expanded=False):
-                    for warning in config_status['warnings']:
-                        st.warning(warning)
-
-# Processing Section
-if is_valid:
-    st.markdown("## Run Prediction")
-    
-    # Show input summary
-    with st.container():
-        st.markdown("### Input Summary")
-        summary_col1, summary_col2 = st.columns(2)
-        
-        with summary_col1:
-            st.markdown("**Molecule:**")
-            if st.session_state.get('input_smiles'):
-                st.code(st.session_state.input_smiles[:50] + "..." if len(st.session_state.input_smiles) > 50 else st.session_state.input_smiles)
-        
-        with summary_col2:
-            st.markdown("**Protein:**")
-            if st.session_state.get('protein_pdb_id'):
-                st.code(f"PDB ID: {st.session_state.protein_pdb_id.upper()}")
-            elif st.session_state.get('protein_file_path'):
-                st.code("Uploaded PDB file")
-            elif st.session_state.get('custom_templates'):
-                st.code(f"{len(st.session_state.custom_templates)} custom templates")
-    
-    st.divider()
-    
-    # Enhanced prediction button
-    prediction_col1, prediction_col2, prediction_col3 = st.columns([1, 2, 1])
-    
-    with prediction_col2:
-        if st.button(
-            "PREDICT POSES",
-            type="primary",
-            use_container_width=True,
-            disabled=st.session_state.get('processing_stage') is not None
-        ):
-            st.session_state.processing_stage = "initializing"
-            st.session_state.processing_start_time = time.time()
-            st.rerun()
-
-# Processing Status Display
-if st.session_state.get('processing_stage'):
-    st.markdown("## Processing Your Request")
-    
-    processing_stages = {
-        "initializing": ("Initializing pipeline...", 0.1),
-        "loading": ("Loading protein structure...", 0.2),
-        "templates": ("Finding template molecules...", 0.4),
-        "conformers": ("Generating molecular conformers...", 0.6),
-        "scoring": ("Scoring and ranking poses...", 0.8),
-        "finalizing": ("Finalizing results...", 0.9),
-        "complete": ("Processing complete!", 1.0)
-    }
-    
-    stage = st.session_state.processing_stage
-    if stage in processing_stages:
-        stage_text, progress = processing_stages[stage]
-        
-        # Calculate estimated time
-        if st.session_state.processing_start_time:
-            elapsed = time.time() - st.session_state.processing_start_time
-            if progress > 0.1:
-                estimated_total = elapsed / progress
-                remaining = max(0, estimated_total - elapsed)
-                est_time = f"{remaining:.0f} seconds" if remaining > 0 else "Almost done"
-            else:
-                est_time = "Calculating..."
-        else:
-            est_time = None
-        
-        show_processing_progress(stage_text, progress, est_time)
-        
-        # Simulate processing (in real app, this would be actual pipeline execution)
-        if stage != "complete":
-            time.sleep(1)
-            next_stages = list(processing_stages.keys())
-            current_idx = next_stages.index(stage)
-            if current_idx < len(next_stages) - 1:
-                st.session_state.processing_stage = next_stages[current_idx + 1]
-            st.rerun()
-        else:
-            # Execute actual pipeline with enhanced error handling
-            try:
-                logger.info("Running TEMPL pipeline...")
-                
-                # Register pipeline execution context
-                if error_manager:
-                    pipeline_context = {
-                        'smiles': st.session_state.input_smiles,
-                        'protein_source': 'pdb_id' if st.session_state.get('protein_pdb_id') else 'uploaded_file' if st.session_state.get('protein_file_path') else 'custom_templates',
-                        'protein_identifier': st.session_state.get('protein_pdb_id') or 'uploaded_file',
-                        'use_aligned_poses': use_aligned_poses,
-                        'max_templates': max_templates,
-                        'execution_start': time.time(),
-                        'session_id': id(st.session_state)
-                    }
-                    error_manager.register_context('pipeline_execution', pipeline_context)
-                
-                poses = run_pipeline(
-                    st.session_state.input_smiles,
-                    st.session_state.get('protein_pdb_id') or st.session_state.get('protein_file_path'),
-                    st.session_state.get('custom_templates'),
-                    use_aligned_poses=use_aligned_poses,
-                    max_templates=max_templates,
-                    similarity_threshold=None
-                )
-                
-                if poses:
-                    st.session_state.poses = poses
-                    st.session_state.processing_stage = None
-                    
-                    # Log successful completion
-                    execution_time = time.time() - st.session_state.get('processing_start_time', time.time())
-                    logger.info(f"Pipeline execution successful in {execution_time:.2f} seconds")
-                    
-                    # Register success context
-                    if error_manager:
-                        success_context = {
-                            'execution_time': execution_time,
-                            'poses_generated': len(poses),
-                            'completion_timestamp': time.time()
-                        }
-                        error_manager.register_context('pipeline_success', success_context)
-                    
-                    st.success("Pose prediction completed successfully!")
-                    st.rerun()
-                else:
-                    st.session_state.processing_stage = None
-                    
-                    # Handle case where pipeline returns empty results
-                    error_msg = "No poses could be generated. This might indicate incompatible molecule-protein combination or insufficient templates."
-                    
-                    if error_manager:
-                        error_id = error_manager.handle_error(
-                            'PIPELINE_ERROR',
-                            ValueError("Pipeline returned no poses"),
-                            'pose generation',
-                            user_message=error_msg,
-                            error_subtype='no_poses_generated',
-                            additional_context={
-                                'molecule': st.session_state.input_smiles[:50] + "..." if len(st.session_state.input_smiles) > 50 else st.session_state.input_smiles,
-                                'protein': st.session_state.get('protein_pdb_id', 'unknown')
-                            }
-                        )
-                        show_status_indicator("error", error_msg, error_id)
-                    else:
-                        st.error(f"{error_msg}")
-                    
-            except ImportError as import_error:
-                st.session_state.processing_stage = None
-                logger.error(f"Pipeline import error: {import_error}")
-                
-                if error_manager:
-                    error_id = error_manager.handle_error(
-                        'CONFIGURATION_ERROR',
-                        import_error,
-                        'pipeline module import',
-                        error_subtype='missing_dependencies'
-                    )
-                    show_status_indicator("error", "Pipeline dependencies not available", error_id)
-                else:
-                    st.error("Pipeline dependencies not available. Please check installation.")
-                    
-            except MemoryError as memory_error:
-                st.session_state.processing_stage = None
-                logger.error(f"Pipeline memory error: {memory_error}")
-                
-                if error_manager:
-                    error_id = error_manager.handle_error(
-                        'MEMORY_ERROR',
-                        memory_error,
-                        'pipeline execution',
-                        user_message="Not enough memory to complete processing. Try a smaller molecule or restart the application."
-                    )
-                    show_status_indicator("error", "Memory limit exceeded", error_id)
-                else:
-                    st.error("Memory limit exceeded. Try a smaller molecule.")
-                    
-            except Exception as e:
-                st.session_state.processing_stage = None
-                logger.error(f"Pipeline execution failed: {e}")
-                
-                # Increment error count for tracking
-                st.session_state.error_count = st.session_state.get('error_count', 0) + 1
-                
-                if error_manager:
-                    error_id = error_manager.handle_error(
-                        'PIPELINE_ERROR',
-                        e,
-                        'pipeline execution',
-                        additional_context={
-                            'error_count': st.session_state.error_count,
-                            'molecule': st.session_state.input_smiles[:100] if st.session_state.input_smiles else 'none',
-                            'protein': st.session_state.get('protein_pdb_id', 'unknown')
-                        }
-                    )
-                    show_status_indicator("error", "Pipeline execution failed", error_id)
-                else:
-                    st.error(f"Pipeline error: {str(e)}")
-
-else:
-    if not is_valid:
-        st.info(f"{validation_message}")
-
-# Enhanced Results Section
-if st.session_state.get('poses'):
-    st.markdown("## Prediction Results")
-    
-    poses = st.session_state.poses
-    
-    # Find best pose by combo score
-    best_method, (best_mol, best_scores) = max(poses.items(), 
-                                             key=lambda x: x[1][1].get('combo_score', x[1][1].get('combo', 0)))
-    
-    shape_score = best_scores.get('shape_score', best_scores.get('shape', 0))
-    color_score = best_scores.get('color_score', best_scores.get('color', 0))
-    combo_score = best_scores.get('combo_score', best_scores.get('combo', 0))
-    
-    # Results header with quality indicator
-    result_col1, result_col2 = st.columns([2, 1])
-    
-    with result_col1:
-        st.markdown("### Best Predicted Pose")
-        st.caption(f"Method: {best_method}")
-    
-    with result_col2:
-        # Enhanced quality assessment
-        if combo_score >= 0.8:
-            quality_text = "High Confidence"
-            quality_description = "Excellent pose prediction"
-        elif combo_score >= 0.6:
-            quality_text = "Good Prediction"
-            quality_description = "Reliable pose prediction"
-        elif combo_score >= 0.4:
-            quality_text = "Moderate Confidence"
-            quality_description = "Fair pose prediction"
-        else:
-            quality_text = "Low Confidence"
-            quality_description = "Consider alternative approaches"
-        
-        st.markdown(f"**{quality_text}**")
-        st.caption(quality_description)
-    
-    # Enhanced score metrics
-    st.markdown("### Scoring Metrics")
-    
-    metric_col1, metric_col2, metric_col3 = st.columns(3)
-    
-    with metric_col1:
-        st.markdown('<div class="metric-container">', unsafe_allow_html=True)
-        st.metric(
-            "Shape Similarity",
-            f"{shape_score:.3f}",
-            help="Geometric similarity to template (0-1 scale)"
-        )
-        st.markdown('</div>', unsafe_allow_html=True)
-    
-    with metric_col2:
-        st.markdown('<div class="metric-container">', unsafe_allow_html=True)
-        st.metric(
-            "Pharmacophore",
-            f"{color_score:.3f}",
-            help="Chemical feature similarity (0-1 scale)"
-        )
-        st.markdown('</div>', unsafe_allow_html=True)
-    
-    with metric_col3:
-        st.markdown('<div class="metric-container">', unsafe_allow_html=True)
-        st.metric(
-            "Overall Score",
-            f"{combo_score:.3f}",
-            help="Combined shape and pharmacophore score"
-        )
-        st.markdown('</div>', unsafe_allow_html=True)
-    
-    # Enhanced download section
-    st.markdown("### Download Results")
-    
-    download_col1, download_col2 = st.columns(2)
-    
-    with download_col1:
-        # Best poses download
-        sdf_data, file_name = create_best_poses_sdf(poses)
-        st.download_button(
-            f"Best Poses ({len(poses)})",
-            data=sdf_data,
-            file_name=file_name,
-            mime="chemical/x-mdl-sdfile",
-            help="Download top scoring poses for each method",
-            use_container_width=True
-        )
-    
-    with download_col2:
-        # All conformers download (if available)
-        if hasattr(st.session_state, 'all_ranked_poses') and st.session_state.all_ranked_poses:
-            all_sdf_data, all_file_name = create_all_conformers_sdf()
-            st.download_button(
-                f"All Conformers ({len(st.session_state.all_ranked_poses)})",
-                data=all_sdf_data,
-                file_name=all_file_name,
-                mime="chemical/x-mdl-sdfile",
-                help="Download all generated conformers ranked by score",
-                use_container_width=True
-            )
-        else:
-            st.button(
-                "All Conformers (N/A)",
-                disabled=True,
-                help="All ranked poses not available for this prediction",
-                use_container_width=True
-            )
-    
-    # Results interpretation
-    with st.expander("How to Interpret Results ❓", expanded=False):
-        st.markdown("""
-        **Score Interpretation:**
-        - **Shape Similarity (0-1):** How well the predicted pose matches the geometric shape of template molecules
-        - **Pharmacophore (0-1):** Similarity of chemical features and functional groups
-        - **Overall Score:** Combined metric indicating prediction confidence
-        
-        **Quality Guidelines:**
-        - **High (≥0.8):** Excellent prediction, high confidence in binding mode
-        - **Good (≥0.6):** Reliable prediction, suitable for further analysis
-        - **Moderate (≥0.4):** Fair prediction, consider experimental validation
-        - **Low (<0.4):** Poor prediction, may need different approach or templates
-        
-        **Next Steps:**
-        - Visualize poses in molecular graphics software (PyMOL, ChimeraX)
-        - Perform molecular dynamics simulations for validation
-        - Consider experimental testing of predicted binding modes
-        """)
-
-# Footer with QA Information
-st.markdown("---")
-st.markdown("""
-<div style="text-align: center; color: #666; padding: 1rem;">
-    <p>TEMPL Pipeline v1.0 | Template-based Protein-Ligand Pose Prediction</p>
-    <p>For questions or support, please refer to the documentation</p>
-</div>
-""", unsafe_allow_html=True)
-=======
 TEMPL Pipeline Web Application - Version 2.0
 
 Clean, modular entry point for the refactored TEMPL Pipeline UI.
@@ -1603,5 +326,4 @@
         st.error(f"CRITICAL ERROR: {critical_error}")
         st.code(traceback.format_exc())
         if st.button("Emergency Restart"):
-            st.rerun()
->>>>>>> 3bed069a
+            st.rerun()