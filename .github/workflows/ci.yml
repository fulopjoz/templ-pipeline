--- conflicted
+++ resolved
@@ -11,99 +11,34 @@
 
 jobs:
   test:
-<<<<<<< HEAD
-    name: Test and Coverage
-    runs-on: ubuntu-latest
-=======
     name: Basic Tests
     runs-on: ubuntu-latest
     strategy:
       matrix:
         python-version: ["3.11"]  # Focus on single stable version
       fail-fast: false
->>>>>>> 45406d50
 
     steps:
     - name: Checkout repository
       uses: actions/checkout@v4
     
-    - name: Set up Python 3.11
+    - name: Set up Python ${{ matrix.python-version }}
       uses: actions/setup-python@v4
       with:
-<<<<<<< HEAD
-        python-version: "3.11"
-=======
         python-version: ${{ matrix.python-version }}
->>>>>>> 45406d50
         cache: 'pip'
         cache-dependency-path: '**/pyproject.toml'
     
     - name: Install dependencies
       run: |
         python -m pip install --upgrade pip
-<<<<<<< HEAD
-        # Install minimal dependencies to avoid issues
-        pip install -e ".[basic]"
-=======
         # Install without dev dependencies to avoid complex test packages
         pip install -e ".[basic]"
         # Add minimal testing packages
->>>>>>> 45406d50
         pip install pytest pytest-cov
     
     - name: Run basic tests
       run: |
-<<<<<<< HEAD
-        # Run basic tests with coverage, allow some failures
-        pytest tests/ \
-          --cov=templ_pipeline \
-          --cov-report=xml \
-          --cov-report=term-missing \
-          --junitxml=test-results.xml \
-          --maxfail=10 \
-          --timeout=120 \
-          -m "not slow and not integration and not performance" \
-          --tb=short \
-          || echo "Some tests failed but continuing for coverage"
-      continue-on-error: true
-
-    - name: Ensure coverage file exists
-      run: |
-        # Create minimal coverage if none exists
-        if [ ! -f coverage.xml ]; then
-          echo "Creating minimal coverage report"
-          cat > coverage.xml << 'EOF'
-        <?xml version="1.0" ?>
-        <coverage version="6.3.2" timestamp="$(date +%s)" lines-valid="1" lines-covered="1" line-rate="1.0">
-          <sources><source>.</source></sources>
-          <packages></packages>
-        </coverage>
-        EOF
-        fi
-    
-    - name: Upload coverage to Codecov
-      uses: codecov/codecov-action@v3
-      with:
-        file: ./coverage.xml
-        fail_ci_if_error: false
-        token: ${{ secrets.CODECOV_TOKEN }}
-    
-    - name: Upload coverage artifacts
-      uses: actions/upload-artifact@v4
-      if: always()
-      with:
-        name: coverage-reports
-        path: coverage.xml
-        retention-days: 7
-    
-    - name: Upload test results
-      uses: actions/upload-artifact@v4
-      if: always()
-      with:
-        name: test-results
-        path: test-results.xml
-        retention-days: 7
-=======
         # Run tests with minimal configuration, skip slow/problematic tests
         pytest tests/ \
           --maxfail=5 \
@@ -114,7 +49,6 @@
           --disable-warnings \
           || echo "Some tests failed - this is expected for CI environment"
       continue-on-error: true  # Don't fail CI if tests have issues
->>>>>>> 45406d50
 
     - name: Check basic imports
       run: |
@@ -142,34 +76,20 @@
         python-version: "3.11"
         cache: 'pip'
     
-<<<<<<< HEAD
-    - name: Install linting tools
-=======
     - name: Install linting dependencies
->>>>>>> 45406d50
       run: |
         python -m pip install --upgrade pip
         pip install black isort flake8
     
-<<<<<<< HEAD
-    - name: Run code formatting checks
-=======
     - name: Check code formatting
->>>>>>> 45406d50
       run: |
         black --check --diff templ_pipeline/ || echo "Black formatting issues found"
         isort --check-only --diff templ_pipeline/ || echo "Import sorting issues found"
       continue-on-error: true
-<<<<<<< HEAD
-    
-    - name: Run basic linting
-      run: |
-=======
 
     - name: Basic linting
       run: |
         # Run flake8 with relaxed settings
->>>>>>> 45406d50
         flake8 templ_pipeline/ \
           --max-line-length=120 \
           --ignore=E203,W503,E501,F401 \
@@ -178,11 +98,7 @@
       continue-on-error: true
 
   security:
-<<<<<<< HEAD
-    name: Basic Security
-=======
     name: Basic Security Check
->>>>>>> 45406d50
     runs-on: ubuntu-latest
 
     steps:
@@ -200,13 +116,8 @@
         python -m pip install --upgrade pip
         pip install bandit
     
-<<<<<<< HEAD
-    - name: Run basic security scan
-      run: |
-=======
     - name: Run security scan
       run: |
         # Run bandit with minimal settings
->>>>>>> 45406d50
         bandit -r templ_pipeline/ -ll || echo "Security scan completed with warnings"
       continue-on-error: true